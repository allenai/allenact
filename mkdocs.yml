site_name: AllenAct
site_description: An open source framework for research in Embodied-AI from AI2
site_url: https://allenact.org

theme:
  name: material
  custom_dir: overrides
  palette:
    primary: blue
    accent: grey
  logo: img/AI2_Avatar_White.png
  favicon: img/AllenAct_A.svg
  highlightjs: true
  hljs_languages:
  - python
  - typescript
  - json

extra_css:
- css/extra.css

google_analytics: [UA-120916510-8, allenact.org]

repo_name: allenai/allenact
repo_url: https://github.com/allenai/allenact
docs_dir: docs

nav:
- Overview: index.md
- Installation:
  - Install AllenAct: installation/installation-allenact.md
  - Install environments: installation/installation-framework.md
  - Download datasets: installation/download-datasets.md
- Getting started:
  - Run your first experiment: getting_started/running-your-first-experiment.md
  - Primary abstractions: getting_started/abstractions.md
  - Structure of the codebase: getting_started/structure.md
- Tutorials:
  - AllenAct Tutorials: tutorials/index.md
  - Navigation in Minigrid: tutorials/minigrid-tutorial.md
  - PointNav in RoboTHOR: tutorials/training-a-pointnav-model.md
  - Swapping environments: tutorials/transfering-to-a-different-environment-framework.md
  - Using a pre-trained model: tutorials/running-inference-on-a-pretrained-model.md
  - Off-policy training: tutorials/offpolicy-tutorial.md
  - OpenAI gym for continuous control: tutorials/gym-tutorial.md
<<<<<<< HEAD
  - OpenAI gym for MuJoCo tasks: tutorials/gym-mujoco-tutorial.md
=======
  - Multi-node ObjectNav training: tutorials/distributed-objectnav-tutorial.md
>>>>>>> f5fa91d1
#  - IL to RL with pipelines: tutorials/training-pipelines.md
- HowTos:
  - Define an experiment: howtos/defining-an-experiment.md
  - Change rewards and losses: howtos/changing-rewards-and-losses.md
  - Define a new model: howtos/defining-a-new-model.md
  - Define a new task: howtos/defining-a-new-task.md
  - Define a new training pipeline: howtos/defining-a-new-training-pipeline.md
  # - Visualize results: howtos/visualizing-results.md
  # - Run a multi-agent experiment: howtos/running-a-multi-agent-experiment.md
- Projects:
  - BabyAI baselines: projects/babyai_baselines/README.md
  - PointNav baselines: projects/pointnav_baselines/README.md
  - ObjectNav baselines: projects/objectnav_baselines/README.md
  # - Advisor code: projects/advisor_2020/README.md
  # - Two Body Problem code: projects/two_body_problem_2019/README.md
- FAQ: FAQ.md
- Contributing: CONTRIBUTING.md
- Licence: LICENSE.md
- API:
  - allenact:
    - _constants: api/allenact/_constants.md
    - embodiedai:
      - mapping:
        - mapping_utils:
          - map_builders: api/allenact/embodiedai/mapping/mapping_utils/map_builders.md
          - point_cloud_utils: api/allenact/embodiedai/mapping/mapping_utils/point_cloud_utils.md
        - mapping_losses: api/allenact/embodiedai/mapping/mapping_losses.md
        - mapping_models:
          - active_neural_slam: api/allenact/embodiedai/mapping/mapping_models/active_neural_slam.md
      - preprocessors:
        - resnet: api/allenact/embodiedai/preprocessors/resnet.md
      - sensors:
        - vision_sensors: api/allenact/embodiedai/sensors/vision_sensors.md
      - models:
        - basic_models: api/allenact/embodiedai/models/basic_models.md
    - base_abstractions:
      - experiment_config: api/allenact/base_abstractions/experiment_config.md
      - misc: api/allenact/base_abstractions/misc.md
      - task: api/allenact/base_abstractions/task.md
      - sensor: api/allenact/base_abstractions/sensor.md
      - preprocessor: api/allenact/base_abstractions/preprocessor.md
      - distributions: api/allenact/base_abstractions/distributions.md
    - algorithms:
      - onpolicy_sync:
        - losses:
          - grouped_action_imitation: api/allenact/algorithms/onpolicy_sync/losses/grouped_action_imitation.md
          - imitation: api/allenact/algorithms/onpolicy_sync/losses/imitation.md
          - abstract_loss: api/allenact/algorithms/onpolicy_sync/losses/abstract_loss.md
          - ppo: api/allenact/algorithms/onpolicy_sync/losses/ppo.md
          - kfac: api/allenact/algorithms/onpolicy_sync/losses/kfac.md
          - a2cacktr: api/allenact/algorithms/onpolicy_sync/losses/a2cacktr.md
        - runner: api/allenact/algorithms/onpolicy_sync/runner.md
        - policy: api/allenact/algorithms/onpolicy_sync/policy.md
        - engine: api/allenact/algorithms/onpolicy_sync/engine.md
        - vector_sampled_tasks: api/allenact/algorithms/onpolicy_sync/vector_sampled_tasks.md
        - storage: api/allenact/algorithms/onpolicy_sync/storage.md
      - offpolicy_sync:
        - losses:
          - abstract_offpolicy_loss: api/allenact/algorithms/offpolicy_sync/losses/abstract_offpolicy_loss.md
    - utils:
      - model_utils: api/allenact/utils/model_utils.md
      - experiment_utils: api/allenact/utils/experiment_utils.md
      - spaces_utils: api/allenact/utils/spaces_utils.md
      - system: api/allenact/utils/system.md
      - cacheless_frcnn: api/allenact/utils/cacheless_frcnn.md
      - misc_utils: api/allenact/utils/misc_utils.md
      - multi_agent_viz_utils: api/allenact/utils/multi_agent_viz_utils.md
      - viz_utils: api/allenact/utils/viz_utils.md
      - tensor_utils: api/allenact/utils/tensor_utils.md
      - cache_utils: api/allenact/utils/cache_utils.md
  - allenact_plugins:
    - habitat_plugin:
      - habitat_constants: api/allenact_plugins/habitat_plugin/habitat_constants.md
      - habitat_tasks: api/allenact_plugins/habitat_plugin/habitat_tasks.md
      - habitat_sensors: api/allenact_plugins/habitat_plugin/habitat_sensors.md
      - habitat_environment: api/allenact_plugins/habitat_plugin/habitat_environment.md
      - habitat_preprocessors: api/allenact_plugins/habitat_plugin/habitat_preprocessors.md
      - habitat_task_samplers: api/allenact_plugins/habitat_plugin/habitat_task_samplers.md
      - scripts:
        - agent_demo: api/allenact_plugins/habitat_plugin/scripts/agent_demo.md
        - make_map: api/allenact_plugins/habitat_plugin/scripts/make_map.md
      - habitat_utils: api/allenact_plugins/habitat_plugin/habitat_utils.md
    - lighthouse_plugin:
      - lighthouse_models: api/allenact_plugins/lighthouse_plugin/lighthouse_models.md
      - lighthouse_environment: api/allenact_plugins/lighthouse_plugin/lighthouse_environment.md
      - lighthouse_tasks: api/allenact_plugins/lighthouse_plugin/lighthouse_tasks.md
      - lighthouse_sensors: api/allenact_plugins/lighthouse_plugin/lighthouse_sensors.md
      - lighthouse_util: api/allenact_plugins/lighthouse_plugin/lighthouse_util.md
    - babyai_plugin:
      - babyai_constants: api/allenact_plugins/babyai_plugin/babyai_constants.md
      - babyai_models: api/allenact_plugins/babyai_plugin/babyai_models.md
      - scripts:
        - truncate_expert_demos: api/allenact_plugins/babyai_plugin/scripts/truncate_expert_demos.md
        - get_instr_length_percentiles: api/allenact_plugins/babyai_plugin/scripts/get_instr_length_percentiles.md
        - download_babyai_expert_demos: api/allenact_plugins/babyai_plugin/scripts/download_babyai_expert_demos.md
      - babyai_tasks: api/allenact_plugins/babyai_plugin/babyai_tasks.md
    - ithor_plugin:
      - ithor_tasks: api/allenact_plugins/ithor_plugin/ithor_tasks.md
      - ithor_environment: api/allenact_plugins/ithor_plugin/ithor_environment.md
      - ithor_constants: api/allenact_plugins/ithor_plugin/ithor_constants.md
      - ithor_util: api/allenact_plugins/ithor_plugin/ithor_util.md
      - ithor_sensors: api/allenact_plugins/ithor_plugin/ithor_sensors.md
      - scripts:
        - make_objectnav_debug_dataset: api/allenact_plugins/ithor_plugin/scripts/make_objectnav_debug_dataset.md
        - make_pointnav_debug_dataset: api/allenact_plugins/ithor_plugin/scripts/make_pointnav_debug_dataset.md
      - ithor_viz: api/allenact_plugins/ithor_plugin/ithor_viz.md
      - ithor_task_samplers: api/allenact_plugins/ithor_plugin/ithor_task_samplers.md
    - robothor_plugin:
      - robothor_preprocessors: api/allenact_plugins/robothor_plugin/robothor_preprocessors.md
      - robothor_task_samplers: api/allenact_plugins/robothor_plugin/robothor_task_samplers.md
      - robothor_environment: api/allenact_plugins/robothor_plugin/robothor_environment.md
      - robothor_constants: api/allenact_plugins/robothor_plugin/robothor_constants.md
      - robothor_distributions: api/allenact_plugins/robothor_plugin/robothor_distributions.md
      - robothor_models: api/allenact_plugins/robothor_plugin/robothor_models.md
      - robothor_tasks: api/allenact_plugins/robothor_plugin/robothor_tasks.md
      - scripts:
        - make_objectnav_debug_dataset: api/allenact_plugins/robothor_plugin/scripts/make_objectnav_debug_dataset.md
        - make_pointnav_debug_dataset: api/allenact_plugins/robothor_plugin/scripts/make_pointnav_debug_dataset.md
      - robothor_sensors: api/allenact_plugins/robothor_plugin/robothor_sensors.md
      - robothor_viz: api/allenact_plugins/robothor_plugin/robothor_viz.md
    - minigrid_plugin:
      - minigrid_tasks: api/allenact_plugins/minigrid_plugin/minigrid_tasks.md
      - minigrid_environments: api/allenact_plugins/minigrid_plugin/minigrid_environments.md
      - minigrid_offpolicy: api/allenact_plugins/minigrid_plugin/minigrid_offpolicy.md
      - minigrid_sensors: api/allenact_plugins/minigrid_plugin/minigrid_sensors.md
      - configs:
        - minigrid_nomemory: api/allenact_plugins/minigrid_plugin/configs/minigrid_nomemory.md
      - minigrid_models: api/allenact_plugins/minigrid_plugin/minigrid_models.md
    - manipulathor_plugin:
      - manipulathor_viz: api/allenact_plugins/manipulathor_plugin/manipulathor_viz.md
      - manipulathor_tasks: api/allenact_plugins/manipulathor_plugin/manipulathor_tasks.md
      - manipulathor_task_samplers: api/allenact_plugins/manipulathor_plugin/manipulathor_task_samplers.md
      - manipulathor_constants: api/allenact_plugins/manipulathor_plugin/manipulathor_constants.md
      - armpointnav_constants: api/allenact_plugins/manipulathor_plugin/armpointnav_constants.md
      - manipulathor_sensors: api/allenact_plugins/manipulathor_plugin/manipulathor_sensors.md
      - arm_calculation_utils: api/allenact_plugins/manipulathor_plugin/arm_calculation_utils.md
      - manipulathor_utils: api/allenact_plugins/manipulathor_plugin/manipulathor_utils.md
      - manipulathor_environment: api/allenact_plugins/manipulathor_plugin/manipulathor_environment.md
    - gym_plugin:
      - gym_environment: api/allenact_plugins/gym_plugin/gym_environment.md
      - gym_sensors: api/allenact_plugins/gym_plugin/gym_sensors.md
      - gym_distributions: api/allenact_plugins/gym_plugin/gym_distributions.md
      - gym_models: api/allenact_plugins/gym_plugin/gym_models.md
      - gym_tasks: api/allenact_plugins/gym_plugin/gym_tasks.md
  - constants: api/constants.md
  - projects:
    - gym_baselines:
      - experiments:
        - gym_base: api/projects/gym_baselines/experiments/gym_base.md
        - gym_humanoid_base: api/projects/gym_baselines/experiments/gym_humanoid_base.md
        - gym_mujoco_base: api/projects/gym_baselines/experiments/gym_mujoco_base.md
        - gym_humanoid_ddppo: api/projects/gym_baselines/experiments/gym_humanoid_ddppo.md
        - mujoco:
          - gym_mujoco_swimmer_ddppo: api/projects/gym_baselines/experiments/mujoco/gym_mujoco_swimmer_ddppo.md
          - gym_mujoco_reacher_ddppo: api/projects/gym_baselines/experiments/mujoco/gym_mujoco_reacher_ddppo.md
          - gym_mujoco_walker2d_ddppo: api/projects/gym_baselines/experiments/mujoco/gym_mujoco_walker2d_ddppo.md
          - gym_mujoco_halfcheetah_ddppo: api/projects/gym_baselines/experiments/mujoco/gym_mujoco_halfcheetah_ddppo.md
          - gym_mujoco_humanoid_ddppo: api/projects/gym_baselines/experiments/mujoco/gym_mujoco_humanoid_ddppo.md
          - gym_mujoco_inverteddoublependulum_ddppo: api/projects/gym_baselines/experiments/mujoco/gym_mujoco_inverteddoublependulum_ddppo.md
          - gym_mujoco_ant_ddppo: api/projects/gym_baselines/experiments/mujoco/gym_mujoco_ant_ddppo.md
          - gym_mujoco_hopper_ddppo: api/projects/gym_baselines/experiments/mujoco/gym_mujoco_hopper_ddppo.md
          - gym_mujoco_invertedpendulum_ddppo: api/projects/gym_baselines/experiments/mujoco/gym_mujoco_invertedpendulum_ddppo.md
        - gym_mujoco_ddppo: api/projects/gym_baselines/experiments/gym_mujoco_ddppo.md
      - models:
        - gym_models: api/projects/gym_baselines/models/gym_models.md
    - objectnav_baselines:
      - experiments:
        - robothor:
          - objectnav_robothor_base: api/projects/objectnav_baselines/experiments/robothor/objectnav_robothor_base.md
          - objectnav_robothor_rgb_resnetgru_ddppo: api/projects/objectnav_baselines/experiments/robothor/objectnav_robothor_rgb_resnetgru_ddppo.md
          - objectnav_robothor_rgb_resnetgru_dagger: api/projects/objectnav_baselines/experiments/robothor/objectnav_robothor_rgb_resnetgru_dagger.md
          - objectnav_robothor_rgbd_resnetgru_ddppo: api/projects/objectnav_baselines/experiments/robothor/objectnav_robothor_rgbd_resnetgru_ddppo.md
          - objectnav_robothor_rgb_resnetgru_ddppo_and_gbc: api/projects/objectnav_baselines/experiments/robothor/objectnav_robothor_rgb_resnetgru_ddppo_and_gbc.md
          - objectnav_robothor_depth_resnetgru_ddppo: api/projects/objectnav_baselines/experiments/robothor/objectnav_robothor_depth_resnetgru_ddppo.md
        - ithor:
          - objectnav_ithor_rgbd_resnetgru_ddppo: api/projects/objectnav_baselines/experiments/ithor/objectnav_ithor_rgbd_resnetgru_ddppo.md
          - objectnav_ithor_depth_resnetgru_ddppo: api/projects/objectnav_baselines/experiments/ithor/objectnav_ithor_depth_resnetgru_ddppo.md
          - objectnav_ithor_rgb_resnetgru_ddppo: api/projects/objectnav_baselines/experiments/ithor/objectnav_ithor_rgb_resnetgru_ddppo.md
          - objectnav_ithor_base: api/projects/objectnav_baselines/experiments/ithor/objectnav_ithor_base.md
        - objectnav_thor_mixin_ddppo_and_gbc: api/projects/objectnav_baselines/experiments/objectnav_thor_mixin_ddppo_and_gbc.md
        - objectnav_thor_base: api/projects/objectnav_baselines/experiments/objectnav_thor_base.md
        - objectnav_mixin_resnetgru: api/projects/objectnav_baselines/experiments/objectnav_mixin_resnetgru.md
        - objectnav_base: api/projects/objectnav_baselines/experiments/objectnav_base.md
        - objectnav_mixin_ddppo: api/projects/objectnav_baselines/experiments/objectnav_mixin_ddppo.md
        - objectnav_mixin_dagger: api/projects/objectnav_baselines/experiments/objectnav_mixin_dagger.md
      - models:
        - object_nav_models: api/projects/objectnav_baselines/models/object_nav_models.md
    - babyai_baselines:
      - experiments:
        - go_to_local:
          - bc: api/projects/babyai_baselines/experiments/go_to_local/bc.md
          - distributed_bc_offpolicy: api/projects/babyai_baselines/experiments/go_to_local/distributed_bc_offpolicy.md
          - dagger: api/projects/babyai_baselines/experiments/go_to_local/dagger.md
          - bc_teacher_forcing: api/projects/babyai_baselines/experiments/go_to_local/bc_teacher_forcing.md
          - distributed_bc_teacher_forcing: api/projects/babyai_baselines/experiments/go_to_local/distributed_bc_teacher_forcing.md
          - ppo: api/projects/babyai_baselines/experiments/go_to_local/ppo.md
          - a2c: api/projects/babyai_baselines/experiments/go_to_local/a2c.md
          - base: api/projects/babyai_baselines/experiments/go_to_local/base.md
        - go_to_obj:
          - bc: api/projects/babyai_baselines/experiments/go_to_obj/bc.md
          - dagger: api/projects/babyai_baselines/experiments/go_to_obj/dagger.md
          - bc_teacher_forcing: api/projects/babyai_baselines/experiments/go_to_obj/bc_teacher_forcing.md
          - ppo: api/projects/babyai_baselines/experiments/go_to_obj/ppo.md
          - a2c: api/projects/babyai_baselines/experiments/go_to_obj/a2c.md
          - base: api/projects/babyai_baselines/experiments/go_to_obj/base.md
        - base: api/projects/babyai_baselines/experiments/base.md
    - pointnav_baselines:
      - experiments:
        - robothor:
          - pointnav_robothor_rgbd_simpleconvgru_ddppo: api/projects/pointnav_baselines/experiments/robothor/pointnav_robothor_rgbd_simpleconvgru_ddppo.md
          - pointnav_robothor_depth_simpleconvgru_ddppo: api/projects/pointnav_baselines/experiments/robothor/pointnav_robothor_depth_simpleconvgru_ddppo.md
          - pointnav_robothor_rgb_simpleconvgru_ddppo: api/projects/pointnav_baselines/experiments/robothor/pointnav_robothor_rgb_simpleconvgru_ddppo.md
          - pointnav_robothor_rgb_simpleconvgru_ddppo_and_gbc: api/projects/pointnav_baselines/experiments/robothor/pointnav_robothor_rgb_simpleconvgru_ddppo_and_gbc.md
          - pointnav_robothor_base: api/projects/pointnav_baselines/experiments/robothor/pointnav_robothor_base.md
        - habitat:
          - pointnav_habitat_rgb_simpleconvgru_ddppo: api/projects/pointnav_baselines/experiments/habitat/pointnav_habitat_rgb_simpleconvgru_ddppo.md
          - pointnav_habitat_rgbd_simpleconvgru_ddppo: api/projects/pointnav_baselines/experiments/habitat/pointnav_habitat_rgbd_simpleconvgru_ddppo.md
          - pointnav_habitat_base: api/projects/pointnav_baselines/experiments/habitat/pointnav_habitat_base.md
          - debug_pointnav_habitat_rgbd_simpleconvgru_ddppo: api/projects/pointnav_baselines/experiments/habitat/debug_pointnav_habitat_rgbd_simpleconvgru_ddppo.md
          - debug_pointnav_habitat_rgb_simpleconvgru_ddppo: api/projects/pointnav_baselines/experiments/habitat/debug_pointnav_habitat_rgb_simpleconvgru_ddppo.md
          - debug_pointnav_habitat_rgb_simpleconvgru_bc: api/projects/pointnav_baselines/experiments/habitat/debug_pointnav_habitat_rgb_simpleconvgru_bc.md
          - pointnav_habitat_depth_simpleconvgru_ddppo: api/projects/pointnav_baselines/experiments/habitat/pointnav_habitat_depth_simpleconvgru_ddppo.md
          - debug_pointnav_habitat_base: api/projects/pointnav_baselines/experiments/habitat/debug_pointnav_habitat_base.md
        - pointnav_base: api/projects/pointnav_baselines/experiments/pointnav_base.md
        - pointnav_habitat_mixin_ddppo: api/projects/pointnav_baselines/experiments/pointnav_habitat_mixin_ddppo.md
        - ithor:
          - pointnav_ithor_rgbd_simpleconvgru_ddppo: api/projects/pointnav_baselines/experiments/ithor/pointnav_ithor_rgbd_simpleconvgru_ddppo.md
          - pointnav_ithor_depth_simpleconvgru_ddppo_and_gbc: api/projects/pointnav_baselines/experiments/ithor/pointnav_ithor_depth_simpleconvgru_ddppo_and_gbc.md
          - pointnav_ithor_rgb_simpleconvgru_ddppo: api/projects/pointnav_baselines/experiments/ithor/pointnav_ithor_rgb_simpleconvgru_ddppo.md
          - pointnav_ithor_base: api/projects/pointnav_baselines/experiments/ithor/pointnav_ithor_base.md
          - pointnav_ithor_depth_simpleconvgru_ddppo: api/projects/pointnav_baselines/experiments/ithor/pointnav_ithor_depth_simpleconvgru_ddppo.md
        - pointnav_mixin_simpleconvgru: api/projects/pointnav_baselines/experiments/pointnav_mixin_simpleconvgru.md
        - pointnav_thor_mixin_ddppo: api/projects/pointnav_baselines/experiments/pointnav_thor_mixin_ddppo.md
        - pointnav_thor_mixin_ddppo_and_gbc: api/projects/pointnav_baselines/experiments/pointnav_thor_mixin_ddppo_and_gbc.md
        - pointnav_thor_base: api/projects/pointnav_baselines/experiments/pointnav_thor_base.md
      - models:
        - point_nav_models: api/projects/pointnav_baselines/models/point_nav_models.md
    - tutorials:
      - pointnav_habitat_rgb_ddppo: api/projects/tutorials/pointnav_habitat_rgb_ddppo.md
      - object_nav_ithor_dagger_then_ppo_one_object: api/projects/tutorials/object_nav_ithor_dagger_then_ppo_one_object.md
      - navtopartner_robothor_rgb_ppo: api/projects/tutorials/navtopartner_robothor_rgb_ppo.md
      - pointnav_ithor_rgb_ddppo: api/projects/tutorials/pointnav_ithor_rgb_ddppo.md
      - object_nav_ithor_dagger_then_ppo_one_object_viz: api/projects/tutorials/object_nav_ithor_dagger_then_ppo_one_object_viz.md
      - object_nav_ithor_ppo_one_object: api/projects/tutorials/object_nav_ithor_ppo_one_object.md
      - minigrid_tutorial_conds: api/projects/tutorials/minigrid_tutorial_conds.md
    - manipulathor_baselines:
      - armpointnav_baselines:
        - experiments:
          - armpointnav_thor_base: api/projects/manipulathor_baselines/armpointnav_baselines/experiments/armpointnav_thor_base.md
          - armpointnav_base: api/projects/manipulathor_baselines/armpointnav_baselines/experiments/armpointnav_base.md
          - armpointnav_mixin_ddppo: api/projects/manipulathor_baselines/armpointnav_baselines/experiments/armpointnav_mixin_ddppo.md
          - ithor:
            - armpointnav_no_vision: api/projects/manipulathor_baselines/armpointnav_baselines/experiments/ithor/armpointnav_no_vision.md
            - armpointnav_ithor_base: api/projects/manipulathor_baselines/armpointnav_baselines/experiments/ithor/armpointnav_ithor_base.md
            - armpointnav_depth: api/projects/manipulathor_baselines/armpointnav_baselines/experiments/ithor/armpointnav_depth.md
            - armpointnav_rgb: api/projects/manipulathor_baselines/armpointnav_baselines/experiments/ithor/armpointnav_rgb.md
            - armpointnav_rgbdepth: api/projects/manipulathor_baselines/armpointnav_baselines/experiments/ithor/armpointnav_rgbdepth.md
            - armpointnav_disjoint_depth: api/projects/manipulathor_baselines/armpointnav_baselines/experiments/ithor/armpointnav_disjoint_depth.md
          - armpointnav_mixin_simplegru: api/projects/manipulathor_baselines/armpointnav_baselines/experiments/armpointnav_mixin_simplegru.md
        - models:
          - arm_pointnav_models: api/projects/manipulathor_baselines/armpointnav_baselines/models/arm_pointnav_models.md
          - base_models: api/projects/manipulathor_baselines/armpointnav_baselines/models/base_models.md
          - disjoint_arm_pointnav_models: api/projects/manipulathor_baselines/armpointnav_baselines/models/disjoint_arm_pointnav_models.md
          - manipulathor_net_utils: api/projects/manipulathor_baselines/armpointnav_baselines/models/manipulathor_net_utils.md
  - tests:
    - mapping:
      - test_ai2thor_mapping: api/tests/mapping/test_ai2thor_mapping.md
    - multiprocessing:
      - test_frozen_attribs: api/tests/multiprocessing/test_frozen_attribs.md
    - utils:
      - test_spaces: api/tests/utils/test_spaces.md
    - vision:
      - test_pillow_rescaling: api/tests/vision/test_pillow_rescaling.md
    - sync_algs_cpu:
      - test_to_to_obj_trains: api/tests/sync_algs_cpu/test_to_to_obj_trains.md
    - manipulathor_plugin:
      - test_utils: api/tests/manipulathor_plugin/test_utils.md
    - hierarchical_policies:
      - test_minigrid_conditional: api/tests/hierarchical_policies/test_minigrid_conditional.md
markdown_extensions:
- toc:
    permalink: '#'
- markdown.extensions.codehilite:
    guess_lang: true
- meta
- admonition
- codehilite

# extra_javascript:
#  - javascripts/extra.js
#plugins:
#  - search
#  - mkpdfs<|MERGE_RESOLUTION|>--- conflicted
+++ resolved
@@ -43,11 +43,8 @@
   - Using a pre-trained model: tutorials/running-inference-on-a-pretrained-model.md
   - Off-policy training: tutorials/offpolicy-tutorial.md
   - OpenAI gym for continuous control: tutorials/gym-tutorial.md
-<<<<<<< HEAD
+  - Multi-node ObjectNav training: tutorials/distributed-objectnav-tutorial.md
   - OpenAI gym for MuJoCo tasks: tutorials/gym-mujoco-tutorial.md
-=======
-  - Multi-node ObjectNav training: tutorials/distributed-objectnav-tutorial.md
->>>>>>> f5fa91d1
 #  - IL to RL with pipelines: tutorials/training-pipelines.md
 - HowTos:
   - Define an experiment: howtos/defining-an-experiment.md
