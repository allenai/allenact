--- conflicted
+++ resolved
@@ -61,18 +61,14 @@
             )
         )
 
-<<<<<<< HEAD
         dist_entropy: torch.FloatTensor = getattr(
             actor_critic_output.distributions, self.entropy_method_name
         )()
-=======
-        dist_entropy: torch.FloatTensor = actor_critic_output.distributions.entropy()
         dist_entropy = dist_entropy.view(
             dist_entropy.shape
             + ((1,) * (len(action_log_probs.shape) - len(dist_entropy.shape)))
         )
 
->>>>>>> 6c57adf1
         value_loss = 0.5 * (cast(torch.FloatTensor, batch["returns"]) - values).pow(2)
 
         # TODO: Decided not to use normalized advantages here,
