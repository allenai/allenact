"""Defines the reinforcement learning `OnPolicyRLEngine`."""
import datetime
import logging
import numbers
import os
import random
import time
import traceback
from functools import partial
from multiprocessing.context import BaseContext
from typing import Any, Dict, List, Optional, Sequence, Union, cast

import torch
import torch.distributed as dist  # type: ignore
import torch.distributions  # type: ignore
import torch.multiprocessing as mp  # type: ignore
import torch.nn as nn
import torch.optim as optim
<<<<<<< HEAD
from allenact.algorithms.onpolicy_sync.misc import TrackingInfo, TrackingInfoType
from allenact.utils.model_utils import md5_hash_of_state_dict

=======
>>>>>>> 41a7d2c2
# noinspection PyProtectedMember
from torch._C._distributed_c10d import ReduceOp

try:
    # noinspection PyProtectedMember,PyUnresolvedReferences
    from torch.optim.lr_scheduler import _LRScheduler
except (ImportError, ModuleNotFoundError):
    raise ImportError("`_LRScheduler` was not found in `torch.optim.lr_scheduler`")

from allenact.algorithms.onpolicy_sync.losses.abstract_loss import (
    AbstractActorCriticLoss,
)
from allenact.algorithms.onpolicy_sync.policy import ActorCriticModel
from allenact.algorithms.onpolicy_sync.storage import (
    ExperienceStorage,
    MiniBatchStorageMixin,
    RolloutStorage,
    StreamingStorageMixin,
)
from allenact.algorithms.onpolicy_sync.vector_sampled_tasks import (
    COMPLETE_TASK_CALLBACK_KEY,
    COMPLETE_TASK_METRICS_KEY,
    SingleProcessVectorSampledTasks,
    VectorSampledTasks,
)
from allenact.base_abstractions.distributions import TeacherForcingDistr
from allenact.base_abstractions.experiment_config import ExperimentConfig, MachineParams
from allenact.base_abstractions.misc import (
    ActorCriticOutput,
    GenericAbstractLoss,
    Memory,
    RLStepResult,
)
from allenact.utils import spaces_utils as su
from allenact.utils.experiment_utils import (
    LoggingPackage,
    PipelineStage,
    ScalarMeanTracker,
    StageComponent,
    TrainingPipeline,
    set_deterministic_cudnn,
    set_seed,
)
from allenact.utils.system import get_logger
from allenact.utils.tensor_utils import batch_observations, detach_recursively
from allenact.utils.viz_utils import VizSuite

try:
    # When debugging we don't want to timeout in the VectorSampledTasks

    # noinspection PyPackageRequirements
    import pydevd

    DEBUGGING = True
except ImportError:
    DEBUGGING = False

DEBUG_VST_TIMEOUT: Optional[int] = (lambda x: int(x) if x is not None else x)(
    os.getenv("ALLENACT_DEBUG_VST_TIMEOUT", None)
)

TRAIN_MODE_STR = "train"
VALID_MODE_STR = "valid"
TEST_MODE_STR = "test"


class OnPolicyRLEngine(object):
    """The reinforcement learning primary controller.

    This `OnPolicyRLEngine` class handles all training, validation, and
    testing as well as logging and checkpointing. You are not expected
    to instantiate this class yourself, instead you should define an
    experiment which will then be used to instantiate an
    `OnPolicyRLEngine` and perform any desired tasks.
    """

    def __init__(
        self,
        experiment_name: str,
        config: ExperimentConfig,
        results_queue: mp.Queue,  # to output aggregated results
        checkpoints_queue: Optional[
            mp.Queue
        ],  # to write/read (trainer/evaluator) ready checkpoints
        checkpoints_dir: str,
        mode: str = "train",
        seed: Optional[int] = None,
        deterministic_cudnn: bool = False,
        mp_ctx: Optional[BaseContext] = None,
        worker_id: int = 0,
        num_workers: int = 1,
        device: Union[str, torch.device, int] = "cpu",
        distributed_ip: str = "127.0.0.1",
        distributed_port: int = 0,
        deterministic_agents: bool = False,
        max_sampler_processes_per_worker: Optional[int] = None,
        initial_model_state_dict: Optional[Union[Dict[str, Any], int]] = None,
        try_restart_after_task_timeout: bool = False,
        **kwargs,
    ):
        """Initializer.

        # Parameters

        config : The ExperimentConfig defining the experiment to run.
        output_dir : Root directory at which checkpoints and logs should be saved.
        seed : Seed used to encourage deterministic behavior (it is difficult to ensure
            completely deterministic behavior due to CUDA issues and nondeterminism
            in environments).
        mode : "train", "valid", or "test".
        deterministic_cudnn : Whether to use deterministic cudnn. If `True` this may lower
            training performance this is necessary (but not sufficient) if you desire
            deterministic behavior.
        extra_tag : An additional label to add to the experiment when saving tensorboard logs.
        """
        self.config = config
        self.results_queue = results_queue
        self.checkpoints_queue = checkpoints_queue
        self.mp_ctx = mp_ctx
        self.checkpoints_dir = checkpoints_dir
        self.worker_id = worker_id
        self.num_workers = num_workers
        self.device = torch.device("cpu") if device == -1 else torch.device(device)  # type: ignore
        self.distributed_ip = distributed_ip
        self.distributed_port = distributed_port
        self.try_restart_after_task_timeout = try_restart_after_task_timeout

        self.mode = mode.lower().strip()
        assert self.mode in [
            TRAIN_MODE_STR,
            VALID_MODE_STR,
            TEST_MODE_STR,
        ], 'Only "train", "valid", "test" modes supported'

        self.deterministic_cudnn = deterministic_cudnn
        if self.deterministic_cudnn:
            set_deterministic_cudnn()

        self.seed = seed
        set_seed(self.seed)

        self.experiment_name = experiment_name

        assert (
            max_sampler_processes_per_worker is None
            or max_sampler_processes_per_worker >= 1
        ), "`max_sampler_processes_per_worker` must be either `None` or a positive integer."
        self.max_sampler_processes_per_worker = max_sampler_processes_per_worker

        machine_params = config.machine_params(self.mode)
        self.machine_params: MachineParams
        if isinstance(machine_params, MachineParams):
            self.machine_params = machine_params
        else:
            self.machine_params = MachineParams(**machine_params)

        self.num_samplers_per_worker = self.machine_params.nprocesses
        self.num_samplers = self.num_samplers_per_worker[self.worker_id]

        self._vector_tasks: Optional[
            Union[VectorSampledTasks, SingleProcessVectorSampledTasks]
        ] = None

        self.sensor_preprocessor_graph = None
        self.actor_critic: Optional[ActorCriticModel] = None
        if self.num_samplers > 0:
            create_model_kwargs = {}
            if self.machine_params.sensor_preprocessor_graph is not None:
                self.sensor_preprocessor_graph = self.machine_params.sensor_preprocessor_graph.to(
                    self.device
                )
                create_model_kwargs[
                    "sensor_preprocessor_graph"
                ] = self.sensor_preprocessor_graph

            set_seed(self.seed)
            self.actor_critic = cast(
                ActorCriticModel, self.config.create_model(**create_model_kwargs),
            ).to(self.device)

        if initial_model_state_dict is not None:
            if isinstance(initial_model_state_dict, int):
                assert (
                    md5_hash_of_state_dict(self.actor_critic.state_dict())
                    == initial_model_state_dict
                ), (
                    f"Could not reproduce the correct model state dict on worker {self.worker_id} despite seeding."
                    f" Please ensure that your model's initialization is reproducable when `set_seed(...)`"
                    f"] has been called with a fixed seed before initialization."
                )
            else:
                self.actor_critic.load_state_dict(
                    state_dict=cast(
                        "OrderedDict[str, Tensor]", initial_model_state_dict
                    )
                )
        else:
            assert mode != TRAIN_MODE_STR or self.num_workers == 1, (
                "When training with multiple workers you must pass a,"
                " non-`None` value for the `initial_model_state_dict` argument."
            )

        if get_logger().level == logging.DEBUG:
            model_hash = md5_hash_of_state_dict(self.actor_critic.state_dict())
            get_logger().debug(
                f"[{self.mode} worker {self.worker_id}] model weights hash: {model_hash}"
            )

        self.is_distributed = False
        self.store: Optional[torch.distributed.TCPStore] = None  # type:ignore
        if self.num_workers > 1:
            self.store = torch.distributed.TCPStore(  # type:ignore
                host_name=self.distributed_ip,
                port=self.distributed_port,
                world_size=self.num_workers,
                is_master=self.worker_id == 0,
            )
            cpu_device = self.device == torch.device("cpu")  # type:ignore

            # "gloo" required during testing to ensure that `barrier()` doesn't time out.
            backend = "gloo" if cpu_device or self.mode == TEST_MODE_STR else "nccl"
            get_logger().debug(
                f"Worker {self.worker_id}: initializing distributed {backend} backend with device {self.device}."
            )
            dist.init_process_group(  # type:ignore
                backend=backend,
                store=self.store,
                rank=self.worker_id,
                world_size=self.num_workers,
                # During testing, we sometimes found that default timeout was too short
                # resulting in the run terminating surprisingly, we increase it here.
                timeout=datetime.timedelta(minutes=3000)
                if (self.mode == TEST_MODE_STR or DEBUGGING)
                else dist.default_pg_timeout,
            )
            self.is_distributed = True

        self.deterministic_agents = deterministic_agents

        self._is_closing: bool = (
            False  # Useful for letting the RL runner know if this is closing
        )
        self._is_closed: bool = False

        self.training_pipeline: Optional[TrainingPipeline] = None

        # Keeping track of metrics during training/inference
        self.single_process_metrics: List = []
        self.single_process_task_callback_data: List = []

    @property
    def vector_tasks(
        self,
    ) -> Union[VectorSampledTasks, SingleProcessVectorSampledTasks]:
        if self._vector_tasks is None and self.num_samplers > 0:
            if self.is_distributed:
                total_processes = sum(
                    self.num_samplers_per_worker
                )  # TODO this will break the fixed seed for multi-device test
            else:
                total_processes = self.num_samplers

            seeds = self.worker_seeds(
                total_processes,
                initial_seed=self.seed,  # do not update the RNG state (creation might happen after seed resetting)
            )

            # TODO: The `self.max_sampler_processes_per_worker == 1` case below would be
            #   great to have but it does not play nicely with us wanting to kill things
            #   using SIGTERM/SIGINT signals. Would be nice to figure out a solution to
            #   this at some point.
            # if self.max_sampler_processes_per_worker == 1:
            #     # No need to instantiate a new task sampler processes if we're
            #     # restricted to one sampler process for this worker.
            #     self._vector_tasks = SingleProcessVectorSampledTasks(
            #         make_sampler_fn=self.config.make_sampler_fn,
            #         sampler_fn_args_list=self.get_sampler_fn_args(seeds),
            #     )
            # else:
            self._vector_tasks = VectorSampledTasks(
                make_sampler_fn=self.config.make_sampler_fn,
                sampler_fn_args=self.get_sampler_fn_args(seeds),
                multiprocessing_start_method="forkserver"
                if self.mp_ctx is None
                else None,
                mp_ctx=self.mp_ctx,
                max_processes=self.max_sampler_processes_per_worker,
                read_timeout=DEBUG_VST_TIMEOUT if DEBUGGING else 5 * 60,
            )
        return self._vector_tasks

    @staticmethod
    def worker_seeds(nprocesses: int, initial_seed: Optional[int]) -> List[int]:
        """Create a collection of seeds for workers without modifying the RNG
        state."""
        rstate = None  # type:ignore
        if initial_seed is not None:
            rstate = random.getstate()
            random.seed(initial_seed)
        seeds = [random.randint(0, (2 ** 31) - 1) for _ in range(nprocesses)]
        if initial_seed is not None:
            random.setstate(rstate)
        return seeds

    def get_sampler_fn_args(self, seeds: Optional[List[int]] = None):
        sampler_devices = self.machine_params.sampler_devices

        if self.mode == TRAIN_MODE_STR:
            fn = self.config.train_task_sampler_args
        elif self.mode == VALID_MODE_STR:
            fn = self.config.valid_task_sampler_args
        elif self.mode == TEST_MODE_STR:
            fn = self.config.test_task_sampler_args
        else:
            raise NotImplementedError(
                "self.mode must be one of `train`, `valid` or `test`."
            )

        if self.is_distributed:
            total_processes = sum(self.num_samplers_per_worker)
            process_offset = sum(self.num_samplers_per_worker[: self.worker_id])
        else:
            total_processes = self.num_samplers
            process_offset = 0

        sampler_devices_as_ints: Optional[List[int]] = None
        if (
            self.is_distributed or self.mode == TEST_MODE_STR
        ) and self.device.index is not None:
            sampler_devices_as_ints = [self.device.index]
        elif sampler_devices is not None:
            sampler_devices_as_ints = [
                -1 if sd.index is None else sd.index for sd in sampler_devices
            ]

        return [
            fn(
                process_ind=process_offset + it,
                total_processes=total_processes,
                devices=sampler_devices_as_ints,
                seeds=seeds,
            )
            for it in range(self.num_samplers)
        ]

    def checkpoint_load(
        self, ckpt: Union[str, Dict[str, Any]]
    ) -> Dict[str, Union[Dict[str, Any], torch.Tensor, float, int, str, List]]:
        if isinstance(ckpt, str):
            get_logger().info(
                f"[{self.mode} worker {self.worker_id}] Loading checkpoint from {ckpt}"
            )
            # Map location CPU is almost always better than mapping to a CUDA device.
            ckpt = torch.load(os.path.abspath(ckpt), map_location="cpu")

        ckpt = cast(
            Dict[str, Union[Dict[str, Any], torch.Tensor, float, int, str, List]], ckpt,
        )

        self.actor_critic.load_state_dict(ckpt["model_state_dict"])  # type:ignore

        return ckpt

    # aggregates task metrics currently in queue
    def aggregate_task_metrics(
        self, logging_pkg: LoggingPackage, num_tasks: int = -1,
    ) -> LoggingPackage:
        if num_tasks > 0:
            if len(self.single_process_metrics) != num_tasks:
                error_msg = (
                    "shorter"
                    if len(self.single_process_metrics) < num_tasks
                    else "longer"
                )
                get_logger().error(
                    f"Metrics out is {error_msg} than expected number of tasks."
                    " This should only happen if a positive number of `num_tasks` were"
                    " set during testing but the queue did not contain this number of entries."
                    " Please file an issue at https://github.com/allenai/allenact/issues."
                )

        num_empty_tasks_dequeued = 0

        for metrics_dict in self.single_process_metrics:
            num_empty_tasks_dequeued += not logging_pkg.add_metrics_dict(
                single_task_metrics_dict=metrics_dict
            )

        self.single_process_metrics = []

        if num_empty_tasks_dequeued != 0:
            get_logger().warning(
                f"Discarded {num_empty_tasks_dequeued} empty task metrics"
            )

        return logging_pkg

    def _preprocess_observations(self, batched_observations):
        if self.sensor_preprocessor_graph is None:
            return batched_observations
        return self.sensor_preprocessor_graph.get_observations(batched_observations)

    def remove_paused(self, observations):
        paused, keep, running = [], [], []
        for it, obs in enumerate(observations):
            if obs is None:
                paused.append(it)
            else:
                keep.append(it)
                running.append(obs)

        for p in reversed(paused):
            self.vector_tasks.pause_at(p)

        # Group samplers along new dim:
        batch = batch_observations(running, device=self.device)

        return len(paused), keep, batch

    def initialize_storage_and_viz(
        self,
        storage_to_initialize: Optional[Sequence[ExperienceStorage]],
        visualizer: Optional[VizSuite] = None,
    ):
        observations = self.vector_tasks.get_observations()

        npaused, keep, batch = self.remove_paused(observations)
        observations = self._preprocess_observations(batch) if len(keep) > 0 else batch

        assert npaused == 0, f"{npaused} samplers are paused during initialization."

        num_samplers = len(keep)
        recurrent_memory_specification = (
            self.actor_critic.recurrent_memory_specification
        )

        if storage_to_initialize is not None:
            for s in storage_to_initialize:
                s.to(self.device)
                s.set_partition(index=self.worker_id, num_parts=self.num_workers)
                s.initialize(
                    observations=observations,
                    num_samplers=num_samplers,
                    recurrent_memory_specification=recurrent_memory_specification,
                    action_space=self.actor_critic.action_space,
                )

        if visualizer is not None and len(keep) > 0:
            visualizer.collect(vector_task=self.vector_tasks, alive=keep)

        return npaused

    @property
    def num_active_samplers(self):
        return self.vector_tasks.num_unpaused_tasks

    def act(
        self,
        rollout_storage: RolloutStorage,
        dist_wrapper_class: Optional[type] = None,
    ):
        with torch.no_grad():
            agent_input = rollout_storage.agent_input_for_next_step()
            actor_critic_output, memory = self.actor_critic(**agent_input)

            distr = actor_critic_output.distributions
            if dist_wrapper_class is not None:
                distr = dist_wrapper_class(distr=distr, obs=agent_input["observations"])

            actions = distr.sample() if not self.deterministic_agents else distr.mode()

        return actions, actor_critic_output, memory, agent_input["observations"]

    @staticmethod
    def _active_memory(memory, keep):
        return memory.sampler_select(keep) if memory is not None else memory

    def probe(self, dones: List[bool], npaused, period=100000):
        """Debugging util. When called from
        self.collect_step_across_all_task_samplers(...), calls render for the
        0-th task sampler of the 0-th distributed worker for the first
        beginning episode spaced at least period steps from the beginning of
        the previous one.

        For valid, train, it currently renders all episodes for the 0-th task sampler of the
        0-th distributed worker. If this is not wanted, it must be hard-coded for now below.

        # Parameters

        dones : dones list from self.collect_step_across_all_task_samplers(...)
        npaused : number of newly paused tasks returned by self.removed_paused(...)
        period : minimal spacing in sampled steps between the beginning of episodes to be shown.
        """
        sampler_id = 0
        done = dones[sampler_id]
        if self.mode != TRAIN_MODE_STR:
            setattr(
                self, "_probe_npaused", getattr(self, "_probe_npaused", 0) + npaused
            )
            if self._probe_npaused == self.num_samplers:  # type:ignore
                del self._probe_npaused  # type:ignore
                return
            period = 0
        if self.worker_id == 0:
            if done:
                if period > 0 and (
                    getattr(self, "_probe_steps", None) is None
                    or (
                        self._probe_steps < 0  # type:ignore
                        and (
                            self.training_pipeline.total_steps
                            + self._probe_steps  # type:ignore
                        )
                        >= period
                    )
                ):
                    self._probe_steps = self.training_pipeline.total_steps
            if period == 0 or (
                getattr(self, "_probe_steps", None) is not None
                and self._probe_steps >= 0
                and ((self.training_pipeline.total_steps - self._probe_steps) < period)
            ):
                if (
                    period == 0
                    or not done
                    or self._probe_steps == self.training_pipeline.total_steps
                ):
                    self.vector_tasks.call_at(sampler_id, "render", ["human"])
                else:
                    # noinspection PyAttributeOutsideInit
                    self._probe_steps = -self._probe_steps

    def collect_step_across_all_task_samplers(
        self,
        rollout_storage_uuid: str,
        uuid_to_storage: Dict[str, ExperienceStorage],
        visualizer=None,
        dist_wrapper_class=None,
    ) -> int:
        rollout_storage = cast(RolloutStorage, uuid_to_storage[rollout_storage_uuid])
        actions, actor_critic_output, memory, _ = self.act(
            rollout_storage=rollout_storage, dist_wrapper_class=dist_wrapper_class,
        )

        # Flatten actions
        flat_actions = su.flatten(self.actor_critic.action_space, actions)

        assert len(flat_actions.shape) == 3, (
            "Distribution samples must include step and task sampler dimensions [step, sampler, ...]. The simplest way"
            "to accomplish this is to pass param tensors (like `logits` in a `CategoricalDistr`) with these dimensions"
            "to the Distribution."
        )

        # Convert flattened actions into list of actions and send them
        outputs: List[RLStepResult] = self.vector_tasks.step(
            su.action_list(self.actor_critic.action_space, flat_actions)
        )

        # Save after task completion metrics
        for step_result in outputs:
            if step_result.info is not None:
                if COMPLETE_TASK_METRICS_KEY in step_result.info:
                    self.single_process_metrics.append(
                        step_result.info[COMPLETE_TASK_METRICS_KEY]
                    )
                    del step_result.info[COMPLETE_TASK_METRICS_KEY]
                if COMPLETE_TASK_CALLBACK_KEY in step_result.info:
                    self.single_process_task_callback_data.append(
                        step_result.info[COMPLETE_TASK_CALLBACK_KEY]
                    )
                    del step_result.info[COMPLETE_TASK_CALLBACK_KEY]

        rewards: Union[List, torch.Tensor]
        observations, rewards, dones, infos = [list(x) for x in zip(*outputs)]

        rewards = torch.tensor(
            rewards, dtype=torch.float, device=self.device,  # type:ignore
        )

        # We want rewards to have dimensions [sampler, reward]
        if len(rewards.shape) == 1:
            # Rewards are of shape [sampler,]
            rewards = rewards.unsqueeze(-1)
        elif len(rewards.shape) > 1:
            raise NotImplementedError()

        # If done then clean the history of observations.
        masks = (
            1.0
            - torch.tensor(
                dones, dtype=torch.float32, device=self.device,  # type:ignore
            )
        ).view(
            -1, 1
        )  # [sampler, 1]

        npaused, keep, batch = self.remove_paused(observations)

        # TODO self.probe(...) can be useful for debugging (we might want to control it from main?)
        # self.probe(dones, npaused)

        if npaused > 0:
            for s in uuid_to_storage.values():
                if isinstance(s, RolloutStorage):
                    s.sampler_select(keep)

            if self.mode == TRAIN_MODE_STR:
                raise NotImplementedError(
                    "When trying to get a new task from a task sampler (using the `.next_task()` method)"
                    " the task sampler returned `None`. This is not currently supported during training"
                    " (and almost certainly a bug in the implementation of the task sampler or in the "
                    " initialization of the task sampler for training)."
                )

        to_add_to_storage = dict(
            observations=self._preprocess_observations(batch)
            if len(keep) > 0
            else batch,
            memory=self._active_memory(memory, keep),
            actions=flat_actions[0, keep],
            action_log_probs=actor_critic_output.distributions.log_prob(actions)[
                0, keep
            ],
            value_preds=actor_critic_output.values[0, keep],
            rewards=rewards[keep],
            masks=masks[keep],
        )
        for storage in uuid_to_storage.values():
            storage.add(**to_add_to_storage)

        # TODO we always miss tensors for the last action in the last episode of each worker
        if visualizer is not None:
            if len(keep) > 0:
                visualizer.collect(
                    rollout=rollout_storage,
                    vector_task=self.vector_tasks,
                    alive=keep,
                    actor_critic=actor_critic_output,
                )
            else:
                visualizer.collect(actor_critic=actor_critic_output)

        return npaused

    def close(self, verbose=True):
        self._is_closing = True

        if "_is_closed" in self.__dict__ and self._is_closed:
            return

        def logif(s: Union[str, Exception]):
            if verbose:
                if isinstance(s, str):
                    get_logger().info(s)
                elif isinstance(s, Exception):
                    get_logger().error(traceback.format_exc())
                else:
                    raise NotImplementedError()

        if "_vector_tasks" in self.__dict__ and self._vector_tasks is not None:
            try:
                logif(
                    f"[{self.mode} worker {self.worker_id}] Closing OnPolicyRLEngine.vector_tasks."
                )
                self._vector_tasks.close()
                logif(f"[{self.mode} worker {self.worker_id}] Closed.")
            except Exception as e:
                logif(
                    f"[{self.mode} worker {self.worker_id}] Exception raised when closing OnPolicyRLEngine.vector_tasks:"
                )
                logif(e)

        self._is_closed = True
        self._is_closing = False

    @property
    def is_closed(self):
        return self._is_closed

    @property
    def is_closing(self):
        return self._is_closing

    def __del__(self):
        self.close(verbose=False)

    def __enter__(self):
        return self

    def __exit__(self, exc_type, exc_val, exc_tb):
        self.close(verbose=False)


class OnPolicyTrainer(OnPolicyRLEngine):
    def __init__(
        self,
        experiment_name: str,
        config: ExperimentConfig,
        results_queue: mp.Queue,
        checkpoints_queue: Optional[mp.Queue],
        checkpoints_dir: str = "",
        seed: Optional[int] = None,
        deterministic_cudnn: bool = False,
        mp_ctx: Optional[BaseContext] = None,
        worker_id: int = 0,
        num_workers: int = 1,
        device: Union[str, torch.device, int] = "cpu",
        distributed_ip: str = "127.0.0.1",
        distributed_port: int = 0,
        deterministic_agents: bool = False,
        distributed_preemption_threshold: float = 0.7,
        max_sampler_processes_per_worker: Optional[int] = None,
        save_ckpt_after_every_pipeline_stage: bool = True,
        first_local_worker_id: int = 0,
        **kwargs,
    ):
        kwargs["mode"] = TRAIN_MODE_STR
        super().__init__(
            experiment_name=experiment_name,
            config=config,
            results_queue=results_queue,
            checkpoints_queue=checkpoints_queue,
            checkpoints_dir=checkpoints_dir,
            seed=seed,
            deterministic_cudnn=deterministic_cudnn,
            mp_ctx=mp_ctx,
            worker_id=worker_id,
            num_workers=num_workers,
            device=device,
            distributed_ip=distributed_ip,
            distributed_port=distributed_port,
            deterministic_agents=deterministic_agents,
            max_sampler_processes_per_worker=max_sampler_processes_per_worker,
            **kwargs,
        )

        self.save_ckpt_after_every_pipeline_stage = save_ckpt_after_every_pipeline_stage

        self.actor_critic.train()

        self.training_pipeline: TrainingPipeline = config.training_pipeline()

        if self.num_workers != 1:
            # Ensure that we're only using early stopping criterions in the non-distributed setting.
            if any(
                stage.early_stopping_criterion is not None
                for stage in self.training_pipeline.pipeline_stages
            ):
                raise NotImplementedError(
                    "Early stopping criterions are currently only allowed when using a single training worker, i.e."
                    " no distributed (multi-GPU) training. If this is a feature you'd like please create an issue"
                    " at https://github.com/allenai/allenact/issues or (even better) create a pull request with this "
                    " feature and we'll be happy to review it."
                )

        self.optimizer: optim.optimizer.Optimizer = (
            self.training_pipeline.optimizer_builder(
                params=[p for p in self.actor_critic.parameters() if p.requires_grad]
            )
        )

        # noinspection PyProtectedMember
        self.lr_scheduler: Optional[_LRScheduler] = None
        if self.training_pipeline.lr_scheduler_builder is not None:
            self.lr_scheduler = self.training_pipeline.lr_scheduler_builder(
                optimizer=self.optimizer
            )

        if self.is_distributed:
            # Tracks how many workers have finished their rollout
            self.num_workers_done = torch.distributed.PrefixStore(  # type:ignore
                "num_workers_done", self.store
            )
            # Tracks the number of steps taken by each worker in current rollout
            self.num_workers_steps = torch.distributed.PrefixStore(  # type:ignore
                "num_workers_steps", self.store
            )
            self.distributed_preemption_threshold = distributed_preemption_threshold
            # Flag for finished worker in current epoch
            self.offpolicy_epoch_done = torch.distributed.PrefixStore(  # type:ignore
                "offpolicy_epoch_done", self.store
            )
            # Flag for finished worker in current epoch with custom component
            self.insufficient_data_for_update = torch.distributed.PrefixStore(  # type:ignore
                "insufficient_data_for_update", self.store
            )
        else:
            self.num_workers_done = None
            self.num_workers_steps = None
            self.distributed_preemption_threshold = 1.0
            self.offpolicy_epoch_done = None

        # Keeping track of training state
        self.tracking_info_list: List[TrackingInfo] = []
        self.former_steps: Optional[int] = None
        self.last_log: Optional[int] = None
        self.last_save: Optional[int] = None
        # The `self._last_aggregated_train_task_metrics` attribute defined
        # below is used for early stopping criterion computations
        self._last_aggregated_train_task_metrics: ScalarMeanTracker = (
            ScalarMeanTracker()
        )

        self.first_local_worker_id = first_local_worker_id

    def advance_seed(
        self, seed: Optional[int], return_same_seed_per_worker=False
    ) -> Optional[int]:
        if seed is None:
            return seed
        seed = (seed ^ (self.training_pipeline.total_steps + 1)) % (
            2 ** 31 - 1
        )  # same seed for all workers

        if (not return_same_seed_per_worker) and (
            self.mode == TRAIN_MODE_STR or self.mode == TEST_MODE_STR
        ):
            return self.worker_seeds(self.num_workers, seed)[
                self.worker_id
            ]  # doesn't modify the current rng state
        else:
            return self.worker_seeds(1, seed)[0]  # doesn't modify the current rng state

    def deterministic_seeds(self) -> None:
        if self.seed is not None:
            set_seed(self.advance_seed(self.seed))  # known state for all workers
            seeds = self.worker_seeds(
                self.num_samplers, None
            )  # use the latest seed for workers and update rng state
            self.vector_tasks.set_seeds(seeds)

    def checkpoint_save(self, pipeline_stage_index: Optional[int] = None) -> str:
        model_path = os.path.join(
            self.checkpoints_dir,
            "exp_{}__stage_{:02d}__steps_{:012d}.pt".format(
                self.experiment_name,
                self.training_pipeline.current_stage_index
                if pipeline_stage_index is None
                else pipeline_stage_index,
                self.training_pipeline.total_steps,
            ),
        )

        save_dict = {
            "model_state_dict": self.actor_critic.state_dict(),  # type:ignore
            "total_steps": self.training_pipeline.total_steps,  # Total steps including current stage
            "optimizer_state_dict": self.optimizer.state_dict(),  # type: ignore
            "training_pipeline_state_dict": self.training_pipeline.state_dict(),
            "trainer_seed": self.seed,
        }

        if self.lr_scheduler is not None:
            save_dict["scheduler_state"] = cast(
                _LRScheduler, self.lr_scheduler
            ).state_dict()

        torch.save(save_dict, model_path)
        return model_path

    def checkpoint_load(
        self, ckpt: Union[str, Dict[str, Any]], restart_pipeline: bool = False
    ) -> Dict[str, Union[Dict[str, Any], torch.Tensor, float, int, str, List]]:
        ckpt = super().checkpoint_load(ckpt)

        self.training_pipeline.load_state_dict(
            cast(Dict[str, Any], ckpt["training_pipeline_state_dict"])
        )
        if restart_pipeline:
            self.training_pipeline.restart_pipeline()
        else:
            self.seed = cast(int, ckpt["trainer_seed"])
            self.optimizer.load_state_dict(ckpt["optimizer_state_dict"])  # type: ignore
            if self.lr_scheduler is not None:
                self.lr_scheduler.load_state_dict(ckpt["scheduler_state"])  # type: ignore

        self.deterministic_seeds()

        return ckpt

    @property
    def step_count(self):
        return self.training_pipeline.current_stage.steps_taken_in_stage

    @step_count.setter
    def step_count(self, val: int):
        self.training_pipeline.current_stage.steps_taken_in_stage = val

    @property
    def log_interval(self):
        return (
            self.training_pipeline.current_stage.training_settings.metric_accumulate_interval
        )

    @property
    def approx_steps(self):
        if self.is_distributed:
            # the actual number of steps gets synchronized after each rollout
            return (
                self.step_count - self.former_steps
            ) * self.num_workers + self.former_steps
        else:
            return self.step_count  # this is actually accurate

    def act(
        self,
        rollout_storage: RolloutStorage,
        dist_wrapper_class: Optional[type] = None,
    ):
        if self.training_pipeline.current_stage.teacher_forcing is not None:
            assert dist_wrapper_class is None
            dist_wrapper_class = partial(
                TeacherForcingDistr,
                action_space=self.actor_critic.action_space,
                num_active_samplers=self.num_active_samplers,
                approx_steps=self.approx_steps,
                teacher_forcing=self.training_pipeline.current_stage.teacher_forcing,
                tracking_info_list=self.tracking_info_list,
            )

        actions, actor_critic_output, memory, step_observation = super().act(
            rollout_storage=rollout_storage, dist_wrapper_class=dist_wrapper_class,
        )

        self.step_count += self.num_active_samplers

        return actions, actor_critic_output, memory, step_observation

    def advantage_stats(self, advantages: torch.Tensor) -> Dict[str, torch.Tensor]:
        r"""Computes the mean and variances of advantages (possibly over multiple workers).
        For multiple workers, this method is equivalent to first collecting all versions of
        advantages and then computing the mean and variance locally over that.

        # Parameters

        advantages: Tensors to compute mean and variance over. Assumed to be solely the
         worker's local copy of this tensor, the resultant mean and variance will be computed
         as though _all_ workers' versions of this tensor were concatenated together in
         distributed training.
        """

        # Step count has already been updated with the steps from all workers
        global_rollout_steps = self.step_count - self.former_steps

        if self.is_distributed:
            summed_advantages = advantages.sum()
            dist.all_reduce(summed_advantages)
            mean = summed_advantages / global_rollout_steps

            summed_squares = (advantages - mean).pow(2).sum()
            dist.all_reduce(summed_squares)
            std = (summed_squares / (global_rollout_steps - 1)).sqrt()
        else:
            # noinspection PyArgumentList
            mean, std = advantages.mean(), advantages.std()

        return {"mean": mean, "std": std}

    def distributed_weighted_sum(
        self,
        to_share: Union[torch.Tensor, float, int],
        weight: Union[torch.Tensor, float, int],
    ):
        """Weighted sum of scalar across distributed workers."""
        if self.is_distributed:
            aggregate = torch.tensor(to_share * weight).to(self.device)
            dist.all_reduce(aggregate)
            return aggregate.item()
        else:
            if abs(1 - weight) > 1e-5:
                get_logger().warning(
                    f"Scaling non-distributed value with weight {weight}"
                )
            return torch.tensor(to_share * weight).item()

    def distributed_reduce(
        self, to_share: Union[torch.Tensor, float, int], op: ReduceOp
    ):
        """Weighted sum of scalar across distributed workers."""
        if self.is_distributed:
            aggregate = torch.tensor(to_share).to(self.device)
            dist.all_reduce(aggregate, op=op)
            return aggregate.item()
        else:
            return torch.tensor(to_share).item()

    def update(
        self,
        stage: PipelineStage,
        stage_component: StageComponent,
        storage: ExperienceStorage,
    ):
        if self.is_distributed:
            self.insufficient_data_for_update.set(
                "insufficient_data_for_update", str(0)
            )
            dist.barrier(
                device_ids=None
                if self.device == torch.device("cpu")
                else [self.device.index]
            )

        training_settings = stage_component.training_settings

        loss_names = stage_component.loss_names
        losses = [self.training_pipeline.get_loss(ln) for ln in loss_names]
        loss_weights = [stage.uuid_to_loss_weight[ln] for ln in loss_names]
        loss_update_repeats_list = training_settings.update_repeats
        if isinstance(loss_update_repeats_list, numbers.Integral):
            loss_update_repeats_list = [loss_update_repeats_list] * len(loss_names)

        enough_data_for_update = True
        for current_update_repeat_index in range(
            max(loss_update_repeats_list, default=0)
        ):
            if isinstance(storage, MiniBatchStorageMixin):
                batch_iterator = storage.batched_experience_generator(
                    num_mini_batch=training_settings.num_mini_batch
                )
            elif isinstance(storage, StreamingStorageMixin):
                assert (
                    training_settings.num_mini_batch is None
                    or training_settings.num_mini_batch == 1
                )

                def single_batch_generator(streaming_storage: StreamingStorageMixin):
                    try:
                        yield cast(
                            StreamingStorageMixin, streaming_storage
                        ).next_batch()
                    except EOFError:
                        if streaming_storage.empty():
                            yield None
                        else:
                            cast(
                                StreamingStorageMixin, streaming_storage
                            ).reset_stream()
                            stage.stage_component_uuid_to_stream_memory[
                                stage_component.uuid
                            ].clear()
                            yield cast(
                                StreamingStorageMixin, streaming_storage
                            ).next_batch()

                batch_iterator = single_batch_generator(streaming_storage=storage)
            else:
                raise NotImplementedError(
                    f"Storage {storage} must be a subclass of `MiniBatchStorageMixin` or `StreamingStorageMixin`."
                )

            for batch in batch_iterator:
                if batch is None:
                    # This should only happen in a `StreamingStorageMixin` when it cannot
                    # generate an initial batch.
                    assert isinstance(storage, StreamingStorageMixin)
                    get_logger().warning(
                        f"Worker {self.worker_id}: could not run update in {storage}, potentially because"
                        f" not enough data has been accumulated to be able to fill an initial batch."
                    )
                    enough_data_for_update = False

                if self.is_distributed:
                    self.insufficient_data_for_update.add(
                        "insufficient_data_for_update",
                        1 * (not enough_data_for_update),
                    )
                    dist.barrier(
                        device_ids=None
                        if self.device == torch.device("cpu")
                        else [self.device.index]
                    )

                    if (
                        int(
                            self.insufficient_data_for_update.get(
                                "insufficient_data_for_update"
                            )
                        )
                        != 0
                    ):
                        enough_data_for_update = False
                        break

                info: Dict[str, float] = {}

                bsize: Optional[int] = None
                total_loss: Optional[torch.Tensor] = None
                actor_critic_output_for_batch: Optional[ActorCriticOutput] = None
                batch_memory = Memory()

                for loss, loss_name, loss_weight, max_update_repeats_for_loss in zip(
                    losses, loss_names, loss_weights, loss_update_repeats_list
                ):
                    if current_update_repeat_index >= max_update_repeats_for_loss:
                        continue

                    if isinstance(loss, AbstractActorCriticLoss):
                        bsize = batch["bsize"]

                        if actor_critic_output_for_batch is None:
                            actor_critic_output_for_batch, _ = self.actor_critic(
                                observations=batch["observations"],
                                memory=batch["memory"],
                                prev_actions=batch["prev_actions"],
                                masks=batch["masks"],
                            )

                        loss_return = loss.loss(
                            step_count=self.step_count,
                            batch=batch,
                            actor_critic_output=actor_critic_output_for_batch,
                        )

                        per_epoch_info = {}
                        if len(loss_return) == 2:
                            current_loss, current_info = loss_return
                        elif len(loss_return) == 3:
                            current_loss, current_info, per_epoch_info = loss_return
                        else:
                            raise NotImplementedError

                    elif isinstance(loss, GenericAbstractLoss):
                        loss_output = loss.loss(
                            model=self.actor_critic,
                            batch=batch,
                            batch_memory=batch_memory,
                            stream_memory=stage.stage_component_uuid_to_stream_memory[
                                stage_component.uuid
                            ],
                        )
                        current_loss = loss_output.value
                        current_info = loss_output.info
                        per_epoch_info = loss_output.per_epoch_info
                        batch_memory = loss_output.batch_memory
                        stage.stage_component_uuid_to_stream_memory[
                            stage_component.uuid
                        ] = loss_output.stream_memory
                        bsize = loss_output.bsize
                    else:
                        raise NotImplementedError(
                            f"Loss of type {type(loss)} is not supported. Losses must be subclasses of"
                            f" `AbstractActorCriticLoss` or `GenericAbstractLoss`."
                        )

                    if total_loss is None:
                        total_loss = loss_weight * current_loss
                    else:
                        total_loss = total_loss + loss_weight * current_loss

                    for key, value in current_info.items():
                        info[f"{loss_name}/{key}"] = value

                    if per_epoch_info is not None:
                        for key, value in per_epoch_info.items():
                            if max(loss_update_repeats_list, default=0) > 1:
                                info[
                                    f"{loss_name}/{key}_epoch{current_update_repeat_index:02d}"
                                ] = value
                                info[f"{loss_name}/{key}_combined"] = value
                            else:
                                info[f"{loss_name}/{key}"] = value

                assert total_loss is not None, (
                    f"No {stage_component.uuid} losses specified for training in stage"
                    f" {self.training_pipeline.current_stage_index}"
                )

                total_loss_scalar = total_loss.item()
                info[f"total_loss"] = total_loss_scalar

                self.tracking_info_list.append(
                    TrackingInfo(
                        type=TrackingInfoType.LOSS,
                        info=info,
                        n=bsize,
                        storage_uuid=stage_component.storage_uuid,
                        stage_component_uuid=stage_component.uuid,
                    )
                )

                aggregate_bsize = self.distributed_weighted_sum(bsize, 1)
                to_track = {
                    "lr": self.optimizer.param_groups[0]["lr"],
                    "rollout_epochs": max(loss_update_repeats_list, default=0),
                    "global_batch_size": aggregate_bsize,
                    "worker_batch_size": bsize,
                }
                if training_settings.num_mini_batch is not None:
                    to_track[
                        "rollout_num_mini_batch"
                    ] = training_settings.num_mini_batch

                for k, v in to_track.items():
                    self.tracking_info_list.append(
                        TrackingInfo(
                            type=TrackingInfoType.UPDATE_INFO,
                            info={k: v},
                            n=bsize,
                            storage_uuid=stage_component.storage_uuid,
                            stage_component_uuid=stage_component.uuid,
                        )
                    )

                self.backprop_step(
                    total_loss=total_loss,
                    max_grad_norm=training_settings.max_grad_norm,
                    local_to_global_batch_size_ratio=bsize / aggregate_bsize,
                )

                stage.stage_component_uuid_to_stream_memory[
                    stage_component.uuid
                ] = detach_recursively(
                    input=stage.stage_component_uuid_to_stream_memory[
                        stage_component.uuid
                    ],
                    inplace=True,
                )

    def backprop_step(
        self,
        total_loss: torch.Tensor,
        max_grad_norm: float,
        local_to_global_batch_size_ratio: float = 1.0,
    ):
        self.optimizer.zero_grad()  # type: ignore
        if isinstance(total_loss, torch.Tensor):
            total_loss.backward()

        if self.is_distributed:
            # From https://github.com/pytorch/pytorch/issues/43135
            reductions, all_params = [], []
            for p in self.actor_critic.parameters():
                # you can also organize grads to larger buckets to make all_reduce more efficient
                if p.requires_grad:
                    if p.grad is None:
                        p.grad = torch.zeros_like(p.data)
                    else:  # local_global_batch_size_tuple is not None, since we're distributed:
                        p.grad = p.grad * local_to_global_batch_size_ratio
                    reductions.append(
                        dist.all_reduce(p.grad, async_op=True,)  # sum
                    )  # synchronize
                    all_params.append(p)
            for reduction, p in zip(reductions, all_params):
                reduction.wait()

        nn.utils.clip_grad_norm_(
            self.actor_critic.parameters(), max_norm=max_grad_norm,  # type: ignore
        )

        self.optimizer.step()  # type: ignore

    def aggregate_and_send_logging_package(
        self, tracking_info_list: List[TrackingInfo]
    ):
        logging_pkg = LoggingPackage(
            mode=self.mode,
            training_steps=self.training_pipeline.total_steps,
            pipeline_stage=self.training_pipeline.current_stage_index,
            storage_uuid_to_total_experiences=self.training_pipeline.storage_uuid_to_total_experiences,
        )

        self.aggregate_task_metrics(logging_pkg=logging_pkg)

        for callback_dict in self.single_process_task_callback_data:
            logging_pkg.task_callback_data.append(callback_dict)
        self.single_process_task_callback_data = []

        if self.mode == TRAIN_MODE_STR:
            # Technically self.mode should always be "train" here (as this is the training engine),
            # this conditional is defensive
            self._last_aggregated_train_task_metrics.add_scalars(
                scalars=logging_pkg.metrics_tracker.means(),
                n=logging_pkg.metrics_tracker.counts(),
            )

        for tracking_info in tracking_info_list:
            if tracking_info.n < 0:
                get_logger().warning(
                    f"Obtained a train_info_dict with {tracking_info.n} elements."
                    f" Full info: ({tracking_info.type}, {tracking_info.info}, {tracking_info.n})."
                )
            else:
                tracking_info_dict = tracking_info.info

                if tracking_info.type == TrackingInfoType.LOSS:
                    tracking_info_dict = {
                        f"losses/{k}": v for k, v in tracking_info_dict.items()
                    }

                logging_pkg.add_train_info_dict(
                    train_info_dict=tracking_info_dict,
                    n=tracking_info.n,
                    stage_component_uuid=tracking_info.stage_component_uuid,
                    storage_uuid=tracking_info.storage_uuid,
                )

        self.results_queue.put(logging_pkg)

    def _save_checkpoint_then_send_checkpoint_for_validation_and_update_last_save_counter(
        self, pipeline_stage_index: Optional[int] = None
    ):
        self.deterministic_seeds()
        if self.worker_id == self.first_local_worker_id:
            model_path = self.checkpoint_save(pipeline_stage_index=pipeline_stage_index)
            if self.checkpoints_queue is not None:
                self.checkpoints_queue.put(("eval", model_path))
        self.last_save = self.training_pipeline.total_steps

    def run_pipeline(self, valid_on_initial_weights: bool = False):
        cur_stage_training_settings = (
            self.training_pipeline.current_stage.training_settings
        )

        rollout_storage = self.training_pipeline.rollout_storage
        uuid_to_storage = self.training_pipeline.current_stage_storage
        self.initialize_storage_and_viz(
            storage_to_initialize=list(uuid_to_storage.values())
        )
        self.tracking_info_list.clear()

        self.last_log = self.training_pipeline.total_steps

        if self.last_save is None:
            self.last_save = self.training_pipeline.total_steps

        should_save_checkpoints = (
            self.checkpoints_dir != ""
            and cur_stage_training_settings.save_interval is not None
            and cur_stage_training_settings.save_interval > 0
        )
        already_saved_checkpoint = False

        if (
            valid_on_initial_weights
            and should_save_checkpoints
            and self.checkpoints_queue is not None
        ):
            if self.worker_id == self.first_local_worker_id:
                model_path = self.checkpoint_save()
                if self.checkpoints_queue is not None:
                    self.checkpoints_queue.put(("eval", model_path))

        while True:
            pipeline_stage_changed = self.training_pipeline.before_rollout(
                train_metrics=self._last_aggregated_train_task_metrics
            )  # This is `False` at the very start of training, i.e. pipeline starts with a stage initialized

            self._last_aggregated_train_task_metrics.reset()
            training_is_complete = self.training_pipeline.current_stage is None

            # `training_is_complete` should imply `pipeline_stage_changed`
            assert pipeline_stage_changed or not training_is_complete

            #  Saving checkpoints and initializing storage when the pipeline stage changes
            if pipeline_stage_changed:
                # Here we handle saving a checkpoint after a pipeline stage ends. We
                # do this:
                # (1) after every pipeline stage if the `self.save_ckpt_after_every_pipeline_stage`
                #   boolean is True, and
                # (2) when we have reached the end of ALL training (i.e. all stages are complete).
                if (
                    should_save_checkpoints
                    and (  # Might happen if the `save_interval` was hit just previously, see below
                        not already_saved_checkpoint
                    )
                    and (
                        self.save_ckpt_after_every_pipeline_stage
                        or training_is_complete
                    )
                ):
                    self._save_checkpoint_then_send_checkpoint_for_validation_and_update_last_save_counter(
                        pipeline_stage_index=self.training_pipeline.current_stage_index
                        - 1
                        if not training_is_complete
                        else len(self.training_pipeline.pipeline_stages) - 1
                    )

                # If training is complete, break out
                if training_is_complete:
                    break

                # Here we handle updating our training settings after a pipeline stage ends.
                # Update the training settings we're using
                cur_stage_training_settings = (
                    self.training_pipeline.current_stage.training_settings
                )

                # If the pipeline stage changed we must initialize any new custom storage and
                # stop updating any custom storage that is no longer in use (this second bit
                # is done by simply updating `uuid_to_storage` to the new custom storage objects).
                new_uuid_to_storage = self.training_pipeline.current_stage_storage
                storage_to_initialize = [
                    s
                    for uuid, s in new_uuid_to_storage.items()
                    if uuid
                    not in uuid_to_storage  # Don't initialize storage already in use
                ]
                self.initialize_storage_and_viz(
                    storage_to_initialize=storage_to_initialize,
                )
                uuid_to_storage = new_uuid_to_storage

            already_saved_checkpoint = False

            if self.is_distributed:
                self.num_workers_done.set("done", str(0))
                self.num_workers_steps.set("steps", str(0))
                # Ensure all workers are done before incrementing num_workers_{steps, done}
                dist.barrier(
                    device_ids=None
                    if self.device == torch.device("cpu")
                    else [self.device.index]
                )

            self.former_steps = self.step_count
            former_storage_experiences = {
                k: v.total_experiences
                for k, v in self.training_pipeline.current_stage_storage.items()
            }

            vector_tasks_already_restarted = False
            step = -1
            while step < cur_stage_training_settings.num_steps - 1:
                step += 1

                try:
                    num_paused = self.collect_step_across_all_task_samplers(
                        rollout_storage_uuid=self.training_pipeline.rollout_storage_uuid,
                        uuid_to_storage=uuid_to_storage,
                    )
                except TimeoutError:
                    if (
                        not self.try_restart_after_task_timeout
                    ) or self.mode != TRAIN_MODE_STR:
                        # Apparently you can just call `raise` here and doing so will just raise the exception as though
                        # it was not caught (so the stacktrace isn't messed up)
                        raise
                    elif vector_tasks_already_restarted:
                        raise RuntimeError(
                            f"[{self.mode} worker {self.worker_id}] `vector_tasks` has timed out twice in the same"
                            f" rollout. This suggests that this error was not recoverable. Timeout exception:\n{traceback.format_exc()}"
                        )
                    else:
                        get_logger().warning(
                            f"[{self.mode} worker {self.worker_id}] `vector_tasks` appears to have crashed during"
                            f" training as it has timed out. You have set `try_restart_after_task_timeout` to `True` so"
                            f" we will attempt to restart these tasks from the beginning. USE THIS FEATURE AT YOUR OWN"
                            f" RISK. Timeout exception:\n{traceback.format_exc()}."
                        )
                        self.vector_tasks.close()
                        self._vector_tasks = None

                        vector_tasks_already_restarted = True
                        for (
                            storage
                        ) in self.training_pipeline.current_stage_storage.values():
                            storage.after_updates()
                        self.initialize_storage_and_viz(
                            storage_to_initialize=list(uuid_to_storage.values())
                        )
                        step = -1
                        continue

                # A more informative error message should already have been thrown in be given in
                # `collect_step_across_all_task_samplers` if `num_paused != 0` here but this serves
                # as a sanity check.
                assert num_paused == 0

                if self.is_distributed:
                    # Preempt stragglers
                    # Each worker will stop collecting steps for the current rollout whenever a
                    # 100 * distributed_preemption_threshold percentage of workers are finished collecting their
                    # rollout steps, and we have collected at least 25% but less than 90% of the steps.
                    num_done = int(self.num_workers_done.get("done"))
                    if (
                        num_done
                        > self.distributed_preemption_threshold * self.num_workers
                        and 0.25 * cur_stage_training_settings.num_steps
                        <= step
                        < 0.9 * cur_stage_training_settings.num_steps
                    ):
                        get_logger().debug(
                            f"[{self.mode} worker {self.worker_id}] Preempted after {step}"
                            f" steps (out of {cur_stage_training_settings.num_steps})"
                            f" with {num_done} workers done"
                        )
                        break

            with torch.no_grad():
                actor_critic_output, _ = self.actor_critic(
                    **rollout_storage.agent_input_for_next_step()
                )

            self.training_pipeline.rollout_count += 1

            if self.is_distributed:
                # Mark that a worker is done collecting experience
                self.num_workers_done.add("done", 1)
                self.num_workers_steps.add("steps", self.step_count - self.former_steps)

                # Ensure all workers are done before updating step counter
                dist.barrier(
                    device_ids=None
                    if self.device == torch.device("cpu")
                    else [self.device.index]
                )

                ndone = int(self.num_workers_done.get("done"))
                assert (
                    ndone == self.num_workers
                ), f"# workers done {ndone} != # workers {self.num_workers}"

                # get the actual step_count
                self.step_count = (
                    int(self.num_workers_steps.get("steps")) + self.former_steps
                )

            before_update_info = dict(
                next_value=actor_critic_output.values.detach(),
                use_gae=cur_stage_training_settings.use_gae,
                gamma=cur_stage_training_settings.gamma,
                tau=cur_stage_training_settings.gae_lambda,
                adv_stats_callback=self.advantage_stats,
            )

            # Prepare storage for iteration during updates
            for storage in self.training_pipeline.current_stage_storage.values():
                storage.before_updates(**before_update_info)

            for sc in self.training_pipeline.current_stage.stage_components:
                component_storage = uuid_to_storage[sc.storage_uuid]

                # before_update = time.time()

                self.update(
                    stage=self.training_pipeline.current_stage,
                    stage_component=sc,
                    storage=component_storage,
                )

                # after_update = time.time()
                # delta = after_update - before_update
                # get_logger().info(
                #     f"Worker {self.worker_id}: {sc.uuid} took {delta:.2g}s ({sc.training_settings.update_repeats}"
                #     f" repeats * {sc.training_settings.num_mini_batch} batches)"
                # )

            for storage in self.training_pipeline.current_stage_storage.values():
                storage.after_updates()

            # We update the storage step counts saved in
            # `self.training_pipeline.current_stage.storage_uuid_to_steps_taken_in_stage` here rather than with
            # `self.steps` above because some storage step counts may only change after the update calls above.
            # This may seem a bit weird but consider a storage that corresponds to a fixed dataset
            # used for imitation learning. For such a dataset, the "steps" will only increase as
            # new batches are sampled during update calls.
            # Note: We don't need to sort the keys below to ensure that distributed updates happen correctly
            #   as `self.training_pipeline.current_stage_storage` is an ordered `dict`.
            # First we calculate the change in counts (possibly aggregating across devices)
            change_in_storage_experiences = {}
            for k in sorted(self.training_pipeline.current_stage_storage.keys()):
                delta = (
                    self.training_pipeline.current_stage_storage[k].total_experiences
                    - former_storage_experiences[k]
                )
                assert delta >= 0
                change_in_storage_experiences[k] = self.distributed_weighted_sum(
                    to_share=delta, weight=1
                )
            # Then we update `self.training_pipeline.current_stage.storage_uuid_to_steps_taken_in_stage` with the above
            # computed changes.
            for storage_uuid, delta in change_in_storage_experiences.items():
                self.training_pipeline.current_stage.storage_uuid_to_steps_taken_in_stage[
                    storage_uuid
                ] += delta

            if self.lr_scheduler is not None:
                self.lr_scheduler.step(epoch=self.training_pipeline.total_steps)

            if (
                self.training_pipeline.total_steps - self.last_log >= self.log_interval
                or self.training_pipeline.current_stage.is_complete
            ):
                self.aggregate_and_send_logging_package(
                    tracking_info_list=self.tracking_info_list
                )
                self.tracking_info_list.clear()
                self.last_log = self.training_pipeline.total_steps

            # Here we handle saving a checkpoint every `save_interval` steps, saving after
            # a pipeline stage completes is controlled above
            if should_save_checkpoints and (
                self.training_pipeline.total_steps - self.last_save
                >= cur_stage_training_settings.save_interval
            ):
                self._save_checkpoint_then_send_checkpoint_for_validation_and_update_last_save_counter()
                already_saved_checkpoint = True

            if (
                cur_stage_training_settings.advance_scene_rollout_period is not None
            ) and (
                self.training_pipeline.rollout_count
                % cur_stage_training_settings.advance_scene_rollout_period
                == 0
            ):
                get_logger().info(
                    f"[{self.mode} worker {self.worker_id}] Force advance"
                    f" tasks with {self.training_pipeline.rollout_count} rollouts"
                )
                self.vector_tasks.next_task(force_advance_scene=True)
                self.initialize_storage_and_viz(
                    storage_to_initialize=list(uuid_to_storage.values())
                )

    def train(
        self,
        checkpoint_file_name: Optional[str] = None,
        restart_pipeline: bool = False,
        valid_on_initial_weights: bool = False,
    ):
        assert (
            self.mode == TRAIN_MODE_STR
        ), "train only to be called from a train instance"

        training_completed_successfully = False
        # noinspection PyBroadException
        try:
            if checkpoint_file_name is not None:
                self.checkpoint_load(checkpoint_file_name, restart_pipeline)

            self.run_pipeline(valid_on_initial_weights=valid_on_initial_weights)

            training_completed_successfully = True
        except KeyboardInterrupt:
            get_logger().info(
                f"[{self.mode} worker {self.worker_id}] KeyboardInterrupt, exiting."
            )
        except Exception as e:
            get_logger().error(
                f"[{self.mode} worker {self.worker_id}] Encountered {type(e).__name__}, exiting."
            )
            get_logger().error(traceback.format_exc())
        finally:
            if training_completed_successfully:
                if self.worker_id == 0:
                    self.results_queue.put(("train_stopped", 0))
                get_logger().info(
                    f"[{self.mode} worker {self.worker_id}]. Training finished successfully."
                )
            else:
                self.results_queue.put(("train_stopped", 1 + self.worker_id))
            self.close()


class OnPolicyInference(OnPolicyRLEngine):
    def __init__(
        self,
        config: ExperimentConfig,
        results_queue: mp.Queue,  # to output aggregated results
        checkpoints_queue: mp.Queue,  # to write/read (trainer/evaluator) ready checkpoints
        checkpoints_dir: str = "",
        mode: str = "valid",  # or "test"
        seed: Optional[int] = None,
        deterministic_cudnn: bool = False,
        mp_ctx: Optional[BaseContext] = None,
        device: Union[str, torch.device, int] = "cpu",
        deterministic_agents: bool = False,
        worker_id: int = 0,
        num_workers: int = 1,
        distributed_port: int = 0,
        enforce_expert: bool = False,
        **kwargs,
    ):
        super().__init__(
            experiment_name="",
            config=config,
            results_queue=results_queue,
            checkpoints_queue=checkpoints_queue,
            checkpoints_dir=checkpoints_dir,
            mode=mode,
            seed=seed,
            deterministic_cudnn=deterministic_cudnn,
            mp_ctx=mp_ctx,
            deterministic_agents=deterministic_agents,
            device=device,
            worker_id=worker_id,
            num_workers=num_workers,
            distributed_port=distributed_port,
            **kwargs,
        )

        self.enforce_expert = enforce_expert

    def run_eval(
        self,
        checkpoint_file_path: str,
        rollout_steps: int = 100,
        visualizer: Optional[VizSuite] = None,
        update_secs: float = 20.0,
        verbose: bool = False,
    ) -> LoggingPackage:
        assert self.actor_critic is not None, "called run_eval with no actor_critic"

        ckpt = self.checkpoint_load(checkpoint_file_path)
        total_steps = cast(int, ckpt["total_steps"])

        training_pipeline = self.config.training_pipeline()
        rollout_storage = training_pipeline.rollout_storage

        if visualizer is not None:
            assert visualizer.empty()

        num_paused = self.initialize_storage_and_viz(
            storage_to_initialize=[rollout_storage],
            visualizer=visualizer,
        )
        assert num_paused == 0, f"{num_paused} tasks paused when initializing eval"

        num_tasks = sum(
            self.vector_tasks.command(
                "sampler_attr", ["length"] * self.num_active_samplers
            )
        ) + (  # We need to add this as the first tasks have already been sampled
            self.num_active_samplers
        )
        # get_logger().debug(
        #     "worker {} number of tasks {}".format(self.worker_id, num_tasks)
        # )
        steps = 0

        self.actor_critic.eval()

        last_time: float = time.time()
        init_time: float = last_time
        frames: int = 0
        if verbose:
            get_logger().info(
                f"[{self.mode} worker {self.worker_id}] Running evaluation on {num_tasks} tasks"
                f" for ckpt {checkpoint_file_path}"
            )

        if self.enforce_expert:
            dist_wrapper_class = partial(
                TeacherForcingDistr,
                action_space=self.actor_critic.action_space,
                num_active_samplers=None,
                approx_steps=None,
                teacher_forcing=None,
                tracking_info_list=None,
                always_enforce=True,
            )
        else:
            dist_wrapper_class = None

        logging_pkg = LoggingPackage(
            mode=self.mode,
            training_steps=total_steps,
            storage_uuid_to_total_experiences={},
        )
        while self.num_active_samplers > 0:
            frames += self.num_active_samplers
            self.collect_step_across_all_task_samplers(
                rollout_storage_uuid=training_pipeline.rollout_storage_uuid,
                uuid_to_storage={
                    training_pipeline.rollout_storage_uuid: rollout_storage
                },
                visualizer=visualizer,
                dist_wrapper_class=dist_wrapper_class,
            )
            steps += 1

            if steps % rollout_steps == 0:
                rollout_storage.after_updates()

            cur_time = time.time()
            if self.num_active_samplers == 0 or cur_time - last_time >= update_secs:
                self.aggregate_task_metrics(logging_pkg=logging_pkg)

                if verbose:
                    npending: int
                    lengths: List[int]
                    if self.num_active_samplers > 0:
                        lengths = self.vector_tasks.command(
                            "sampler_attr",
                            ["length"] * self.num_active_samplers,
                        )
                        npending = sum(lengths)
                    else:
                        lengths = []
                        npending = 0
                    est_time_to_complete = (
                        "{:.2f}".format(
                            (
                                (cur_time - init_time)
                                * (npending / (num_tasks - npending))
                                / 60
                            )
                        )
                        if npending != num_tasks
                        else "???"
                    )
                    get_logger().info(
                        f"[{self.mode} worker {self.worker_id}]"
                        f" For ckpt {checkpoint_file_path}"
                        f" {frames / (cur_time - init_time):.1f} fps,"
                        f" {npending}/{num_tasks} tasks pending ({lengths})."
                        f" ~{est_time_to_complete} min. to complete."
                    )
                    if logging_pkg.num_non_empty_metrics_dicts_added != 0:
                        get_logger().info(
                            ", ".join(
                                [
                                    f"[{self.mode} worker {self.worker_id}]"
                                    f" num_{self.mode}_tasks_complete {logging_pkg.num_non_empty_metrics_dicts_added}",
                                    *[
                                        f"{k} {v:.3g}"
                                        for k, v in logging_pkg.metrics_tracker.means().items()
                                    ],
                                ]
                            )
                        )

                    last_time = cur_time

        get_logger().info(
            f"[{self.mode} worker {self.worker_id}] Evaluation complete, all task samplers paused."
        )

        self.vector_tasks.resume_all()
        self.vector_tasks.set_seeds(self.worker_seeds(self.num_samplers, self.seed))
        self.vector_tasks.reset_all()

        self.aggregate_task_metrics(logging_pkg=logging_pkg)

        for callback_dict in self.single_process_task_callback_data:
            logging_pkg.task_callback_data.append(callback_dict)
        self.single_process_task_callback_data = []

        logging_pkg.viz_data = (
            visualizer.read_and_reset() if visualizer is not None else None
        )
        logging_pkg.checkpoint_file_name = checkpoint_file_path

        return logging_pkg

    @staticmethod
    def skip_to_latest(checkpoints_queue: mp.Queue, command: Optional[str], data):
        assert (
            checkpoints_queue is not None
        ), "Attempting to process checkpoints queue but this queue is `None`."
        cond = True
        while cond:
            sentinel = ("skip.AUTO.sentinel", time.time())
            checkpoints_queue.put(
                sentinel
            )  # valid since a single valid process is the only consumer
            forwarded = False
            while not forwarded:
                new_command: Optional[str]
                new_data: Any
                (
                    new_command,
                    new_data,
                ) = checkpoints_queue.get()  # block until next command arrives
                if new_command == command:
                    data = new_data
                elif new_command == sentinel[0]:
                    assert (
                        new_data == sentinel[1]
                    ), f"Wrong sentinel found: {new_data} vs {sentinel[1]}"
                    forwarded = True
                else:
                    raise ValueError(
                        f"Unexpected command {new_command} with data {new_data}"
                    )
            time.sleep(1)
            cond = not checkpoints_queue.empty()
        return data

    def process_checkpoints(self):
        assert (
            self.mode != TRAIN_MODE_STR
        ), "process_checkpoints only to be called from a valid or test instance"

        assert (
            self.checkpoints_queue is not None
        ), "Attempting to process checkpoints queue but this queue is `None`."

        visualizer: Optional[VizSuite] = None

        finalized = False
        # noinspection PyBroadException
        try:
            while True:
                command: Optional[str]
                ckp_file_path: Any
                (
                    command,
                    ckp_file_path,
                ) = self.checkpoints_queue.get()  # block until first command arrives
                # get_logger().debug(
                #     "{} {} command {} data {}".format(
                #         self.mode, self.worker_id, command, data
                #     )
                # )

                if command == "eval":
                    if self.num_samplers > 0:
                        if self.mode == VALID_MODE_STR:
                            # skip to latest using
                            # 1. there's only consumer in valid
                            # 2. there's no quit/exit/close message issued by runner nor trainer
                            ckp_file_path = self.skip_to_latest(
                                checkpoints_queue=self.checkpoints_queue,
                                command=command,
                                data=ckp_file_path,
                            )

                        if (
                            visualizer is None
                            and self.machine_params.visualizer is not None
                        ):
                            visualizer = self.machine_params.visualizer

                        eval_package = self.run_eval(
                            checkpoint_file_path=ckp_file_path,
                            visualizer=visualizer,
                            verbose=True,
                            update_secs=20 if self.mode == TEST_MODE_STR else 5 * 60,
                        )

                        self.results_queue.put(eval_package)

                        if self.is_distributed:
                            dist.barrier()
                    else:
                        self.results_queue.put(
                            LoggingPackage(
                                mode=self.mode,
                                training_steps=None,
                                storage_uuid_to_total_experiences={},
                            )
                        )
                elif command in ["quit", "exit", "close"]:
                    finalized = True
                    break
                else:
                    raise NotImplementedError()
        except KeyboardInterrupt:
            get_logger().info(
                f"[{self.mode} worker {self.worker_id}] KeyboardInterrupt, exiting."
            )
        except Exception as e:
            get_logger().error(
                f"[{self.mode} worker {self.worker_id}] Encountered {type(e).__name__}, exiting."
            )
            get_logger().error(traceback.format_exc())
        finally:
            if finalized:
                if self.mode == TEST_MODE_STR:
                    self.results_queue.put(("test_stopped", 0))
                get_logger().info(
                    f"[{self.mode} worker {self.worker_id}] Complete, all checkpoints processed."
                )
            else:
                if self.mode == TEST_MODE_STR:
                    self.results_queue.put(("test_stopped", self.worker_id + 1))
            self.close(verbose=self.mode == TEST_MODE_STR)<|MERGE_RESOLUTION|>--- conflicted
+++ resolved
@@ -16,12 +16,9 @@
 import torch.multiprocessing as mp  # type: ignore
 import torch.nn as nn
 import torch.optim as optim
-<<<<<<< HEAD
 from allenact.algorithms.onpolicy_sync.misc import TrackingInfo, TrackingInfoType
 from allenact.utils.model_utils import md5_hash_of_state_dict
 
-=======
->>>>>>> 41a7d2c2
 # noinspection PyProtectedMember
 from torch._C._distributed_c10d import ReduceOp
 
