--- conflicted
+++ resolved
@@ -51,7 +51,6 @@
         if "agentCount" in kwargs:
             assert kwargs["agentCount"] > 0
 
-<<<<<<< HEAD
         kwargs["agentMode"] = kwargs.get("agentMode", "locobot")
         if kwargs["agentMode"] not in ["bot", "locobot"]:
             warnings.warn(
@@ -61,12 +60,7 @@
 
         recursive_update(self.config, kwargs)
         self.controller = Controller(**self.config,)
-=======
-        recursive_update(self.config, {**kwargs, "agentMode": "locobot"})
-        self.controller = Controller(
-            **self.config,
-        )
->>>>>>> 0978361d
+
         self.all_metadata_available = all_metadata_available
 
         self.scene_to_reachable_positions: Optional[Dict[str, Any]] = None
