--- conflicted
+++ resolved
@@ -28,17 +28,10 @@
 import ai2thor
 from packaging import version
 
-<<<<<<< HEAD
+
 if ai2thor.__version__ not in ["0.0.1", None] and version.parse(
     ai2thor.__version__
 ) < version.parse("3.2.0"):
-=======
-if (
-    ai2thor.__version__ not in ["0.0.1", None]
-    and len(ai2thor.__version__.split(".")) == 3
-    and version.parse(ai2thor.__version__) < version.parse("2.7.2")
-):
->>>>>>> 49ba0ff7
     raise ImportError(
         "To run the AI2-THOR ObjectNav baseline experiments you must use"
         " ai2thor version 3.2.0 or higher."
