--- conflicted
+++ resolved
@@ -65,11 +65,7 @@
         train_gpu_ids: Optional[Sequence[int]] = None,
         val_gpu_ids: Optional[Sequence[int]] = None,
         test_gpu_ids: Optional[Sequence[int]] = None,
-<<<<<<< HEAD
-        eval_on_val_set: bool = False,
-=======
         randomize_train_materials: bool = False,
->>>>>>> 903d02b2
     ):
         super().__init__()
 
@@ -86,7 +82,6 @@
         self.train_gpu_ids = v_or_default(train_gpu_ids, self.DEFAULT_TRAIN_GPU_IDS)
         self.val_gpu_ids = v_or_default(val_gpu_ids, self.DEFAULT_VALID_GPU_IDS)
         self.test_gpu_ids = v_or_default(test_gpu_ids, self.DEFAULT_TEST_GPU_IDS)
-        self.eval_on_val_set = eval_on_val_set
 
         self.sampler_devices = self.train_gpu_ids
         self.randomize_train_materials = randomize_train_materials
@@ -143,11 +138,7 @@
                 else self.test_gpu_ids
             )
             nprocesses = evenly_distribute_count_into_bins(
-<<<<<<< HEAD
-                (10 if torch.cuda.is_available() else 1), max(len(devices), 1)
-=======
                 self.num_test_processes, max(len(devices), 1)
->>>>>>> 903d02b2
             )
         else:
             raise NotImplementedError("mode must be 'train', 'valid', or 'test'.")
@@ -323,11 +314,11 @@
         seeds: Optional[List[int]] = None,
         deterministic_cudnn: bool = False,
     ) -> Dict[str, Any]:
-<<<<<<< HEAD
-        if self.eval_on_val_set or self.TEST_DATASET_DIR is None:
-            if self.eval_on_val_set:
+
+        if self.test_on_validation or self.TEST_DATASET_DIR is None:
+            if not self.test_on_validation:
                 get_logger().warning(
-                    "`eval_on_val_set` is set to `True` and thus we will run evaluation on the validation set instead."
+                    "`test_on_validation` is set to `True` and thus we will run evaluation on the validation set instead."
                     " Be careful as the saved metrics json and tensorboard files **will still be labeled as"
                     " 'test' rather than 'valid'**."
                 )
@@ -338,17 +329,6 @@
                     " 'test' rather than 'valid'**."
                 )
 
-=======
-        if self.test_on_validation or self.TEST_DATASET_DIR is None:
-            if not self.test_on_validation:
-                get_logger().warning(
-                    "No test dataset dir detected, running test on validation set instead."
-                )
-            else:
-                get_logger().info(
-                    "`test_on_validation` was `True``, running test on validation set."
-                )
->>>>>>> 903d02b2
             return self.valid_task_sampler_args(
                 process_ind=process_ind,
                 total_processes=total_processes,
