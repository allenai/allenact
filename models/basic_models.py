--- conflicted
+++ resolved
@@ -9,13 +9,10 @@
 from torch import nn
 from gym.spaces.dict import Dict as SpaceDict
 
-<<<<<<< HEAD
 from onpolicy_sync.policy import ActorCriticModel, DistributionType
 from rl_base.common import ActorCriticOutput
 from rl_base.distributions import CategoricalDistr
-=======
 from utils.model_utils import make_cnn
->>>>>>> c883e2fd
 
 
 class Flatten(nn.Module):
