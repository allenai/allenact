--- conflicted
+++ resolved
@@ -14,11 +14,7 @@
     def __init__(
         self,
         vector_tasks: VectorSampledTasks,
-<<<<<<< HEAD
-        actor_critic: ActorCriticModel,
-=======
         actor_critic: ActorCriticModel[CategoricalDistr],
->>>>>>> 250ab81a
         losses: Dict[str, Loss],
         loss_weights: Dict[str, float],
         optimizer: torch.optim.Optimizer,
