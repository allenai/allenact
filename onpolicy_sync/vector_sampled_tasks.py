--- conflicted
+++ resolved
@@ -20,10 +20,6 @@
     Dict,
     Generator,
 )
-<<<<<<< HEAD
-import logging
-=======
->>>>>>> d1afa37a
 
 import numpy as np
 from gym.spaces.dict import Dict as SpaceDict
@@ -584,20 +580,8 @@
         for connection_write_fn in self._connection_write_fns:
             connection_write_fn((RESUME_COMMAND, None))
 
-<<<<<<< HEAD
-    def call_at(
-        self,
-        index: int,
-        function_name: str,
-        function_args: Optional[List[Any]] = None,
-        call_sampler: bool = False,
-    ) -> Any:
-        """Calls a function (which is passed by name) on the selected task and
-        returns the result.
-=======
         for connection_read_fn in self._connection_read_fns:
             connection_read_fn()
->>>>>>> d1afa37a
 
         self._is_waiting = False
 
@@ -611,15 +595,6 @@
     ) -> List[Any]:
         """"""
         self._is_waiting = True
-<<<<<<< HEAD
-        self._connection_write_fns[index](
-            (
-                CALL_COMMAND if not call_sampler else SAMPLER_COMMAND,
-                (function_name, function_args),
-            )
-        )
-        result = self._connection_read_fns[index]()
-=======
 
         if isinstance(commands, str):
             commands = [commands] * self.num_unpaused_tasks
@@ -636,7 +611,6 @@
         results = []
         for read_fn in self._connection_read_fns:
             results.extend(read_fn())
->>>>>>> d1afa37a
         self._is_waiting = False
         return results
 
@@ -666,31 +640,19 @@
         if function_args_list is None:
             function_args_list = [None] * len(function_names)
         assert len(function_names) == len(function_args_list)
-<<<<<<< HEAD
-        func_args = zip(function_names, function_args_list)
-        for write_fn, func_args_on in zip(self._connection_write_fns, func_args):
-            write_fn(
-                (CALL_COMMAND if not call_sampler else SAMPLER_COMMAND, func_args_on)
-            )
-=======
         func_names_and_args_list = zip(function_names, function_args_list)
         for write_fn, func_names_and_args in zip(
             self._connection_write_fns,
             self._partition_to_processes(func_names_and_args_list),
         ):
             write_fn((CALL_COMMAND, func_names_and_args))
->>>>>>> d1afa37a
         results = []
         for read_fn in self._connection_read_fns:
             results.extend(read_fn())
         self._is_waiting = False
         return results
 
-<<<<<<< HEAD
-    def attr_at(self, index: int, attr_name: str, call_sampler: bool = False) -> Any:
-=======
     def attr_at(self, sampler_index: int, attr_name: str) -> Any:
->>>>>>> d1afa37a
         """Gets the attribute (specified by name) on the selected task and
         returns it.
 
@@ -703,23 +665,9 @@
 
          Result of calling the function.
         """
-<<<<<<< HEAD
-        self._is_waiting = True
-        self._connection_write_fns[index](
-            (ATTR_COMMAND if not call_sampler else SAMPLER_ATTR_COMMAND, attr_name)
-        )
-        result = self._connection_read_fns[index]()
-        self._is_waiting = False
-        return result
-
-    def attr(
-        self, attr_names: Union[List[str], str], call_sampler: bool = False
-    ) -> List[Any]:
-=======
         return self.command_at(sampler_index, command=ATTR_COMMAND, data=attr_name)
 
     def attr(self, attr_names: Union[List[str], str]) -> List[Any]:
->>>>>>> d1afa37a
         """Gets the attributes (specified by name) on the tasks.
 
         # Parameters
@@ -733,25 +681,9 @@
         if isinstance(attr_names, str):
             attr_names = [attr_names] * self.num_unpaused_tasks
 
-<<<<<<< HEAD
-        for write_fn, attr_name in zip(self._connection_write_fns, attr_names):
-            write_fn(
-                (ATTR_COMMAND if not call_sampler else SAMPLER_ATTR_COMMAND, attr_name)
-            )
-        results = []
-        for read_fn in self._connection_read_fns:
-            results.append(read_fn())
-        self._is_waiting = False
-        return results
-
-    def render(
-        self, mode: str = "human", *args, **kwargs
-    ) -> Union[np.ndarray, None, List[np.ndarray]]:
-=======
         return self.command(commands=ATTR_COMMAND, data_list=attr_names)
 
     def render(self, mode: str = "human", *args, **kwargs) -> Union[np.ndarray, None]:
->>>>>>> d1afa37a
         """Render observations from all Tasks in a tiled image."""
 
         images = self.command(
@@ -1302,55 +1234,4 @@
         return self
 
     def __exit__(self, exc_type, exc_val, exc_tb):
-<<<<<<< HEAD
-        self.close()
-
-
-class ThreadedVectorSampledTasks(VectorSampledTasks):
-    """Provides same functionality as ``VectorSampledTasks``, the only
-    difference is it runs in a multi-thread setup inside a single process.
-
-    ``VectorSampledTasks`` runs in a multi-proc setup. This makes it
-    much easier to debug when using ``VectorSampledTasks`` because you
-    can actually put break points in the Task methods. It should not be
-    used for best performance.
-    """
-
-    def _spawn_workers(
-        self,
-        make_sampler_fn: Callable[..., TaskSampler],
-        sampler_fn_args: Sequence[Dict[str, Any]],
-    ) -> Tuple[List[Callable[[], Any]], List[Callable[[Any], None]]]:
-        parent_read_queues, parent_write_queues = zip(
-            *[(Queue(), Queue()) for _ in range(self._num_processes)]
-        )
-        self._workers = []
-        for id, stuff in enumerate(
-            zip(parent_read_queues, parent_write_queues, sampler_fn_args)
-        ):
-            parent_read_queue, parent_write_queue, current_sampler_fn_args = stuff  # type: ignore
-            LOGGER.info(
-                "Starting {}-th worker with args {}".format(id, current_sampler_fn_args)
-            )
-            thread = Thread(
-                target=self._task_sampling_loop_worker,
-                args=(
-                    id,
-                    parent_write_queue.get,
-                    parent_read_queue.put,
-                    make_sampler_fn,
-                    current_sampler_fn_args,
-                    self._auto_resample_when_done,
-                    self.metrics_out_queue,
-                ),
-            )
-            self._workers.append(thread)
-            thread.daemon = True
-            thread.start()
-        return (
-            [q.get for q in parent_read_queues],
-            [q.put for q in parent_write_queues],
-        )
-=======
-        self.close()
->>>>>>> d1afa37a
+        self.close()