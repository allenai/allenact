--- conflicted
+++ resolved
@@ -1,10 +1,6 @@
 
 <div align="center">
-<<<<<<< HEAD
-    <img src="img/placeholderLogo.jpg" />
-=======
     <img src="img/AllenAct.png" />
->>>>>>> 65dec6a3
     <br>
     <i><h3>An open source framework for research in Embodied-AI</h3></i>
     </p>
